#include <ATen/core/dispatch/Dispatcher.h>
#include <ATen/core/LegacyTypeDispatch.h>
#include <torch/library.h>

/*
 * This file implements a variable fallback kernel for custom operators.
 * Since tensors always have the Autograd set, but custom operators
 * usually don't have a kernel registered for Autograd, the dispatcher
 * will call into this fallback kernel instead.
 * Note that this is not a correct autograd implementation. It will just
 * fallthrough to the custom operator implementation.
 * If you want a custom operator to work with autograd, you need to use
 * autograd::Function so that the custom operator implementation knows how to
 * do autograd.
 * Note also that ops from native_functions.yaml register their own variable
 * kernels, so this is never called for them.
 */

// TODO This whole file should be deleted and replaced with the mechanism
//      described in https://github.com/pytorch/pytorch/issues/29548

using c10::OperatorHandle;
using c10::Stack;
using c10::DispatchKey;
using c10::DispatchKeySet;
using c10::Dispatcher;
using c10::KernelFunction;

namespace {

// Register fallthrough for Autograd backends dispatch keys
// NB: But not the private use ones; maybe the extension wants
// to override it themselves!

TORCH_LIBRARY_IMPL(_, AutogradOther, m) {
  m.fallback(torch::CppFunction::makeFallthrough());
}

TORCH_LIBRARY_IMPL(_, AutogradCPU, m) {
  m.fallback(torch::CppFunction::makeFallthrough());
}

TORCH_LIBRARY_IMPL(_, AutogradXPU, m) {
  m.fallback(torch::CppFunction::makeFallthrough());
}

TORCH_LIBRARY_IMPL(_, AutogradCUDA, m) {
  m.fallback(torch::CppFunction::makeFallthrough());
}

TORCH_LIBRARY_IMPL(_, AutogradXLA, m) {
  m.fallback(torch::CppFunction::makeFallthrough());
}

TORCH_LIBRARY_IMPL(_, AutogradMLC, m) {
  m.fallback(torch::CppFunction::makeFallthrough());
}

<<<<<<< HEAD
// see Note [InplaceOrView key]
TORCH_LIBRARY_IMPL(_, InplaceOrView, m) {
=======
// see Note [ADInplaceOrView key]
TORCH_LIBRARY_IMPL(_, ADInplaceOrView, m) {
>>>>>>> 078fadaa
      m.fallback(torch::CppFunction::makeFallthrough());
}

}<|MERGE_RESOLUTION|>--- conflicted
+++ resolved
@@ -56,13 +56,8 @@
   m.fallback(torch::CppFunction::makeFallthrough());
 }
 
-<<<<<<< HEAD
-// see Note [InplaceOrView key]
-TORCH_LIBRARY_IMPL(_, InplaceOrView, m) {
-=======
 // see Note [ADInplaceOrView key]
 TORCH_LIBRARY_IMPL(_, ADInplaceOrView, m) {
->>>>>>> 078fadaa
       m.fallback(torch::CppFunction::makeFallthrough());
 }
 
