--- conflicted
+++ resolved
@@ -62,12 +62,8 @@
 Tensor
 _bincount_cpu(const Tensor& self, const c10::optional<Tensor>& weights_opt, int64_t minlength) {
   // See [Note: hacky wrapper removal for optional tensor]
-<<<<<<< HEAD
-  const Tensor& weights = c10::value_or_else(weights_opt, [] {return Tensor();});
-=======
   c10::MaybeOwned<Tensor> weights_maybe_owned = at::borrow_from_optional_tensor(weights_opt);
   const Tensor& weights = *weights_maybe_owned;
->>>>>>> 98fcdb80
 
   return AT_DISPATCH_INTEGRAL_TYPES(self.scalar_type(), "bincount_cpu", [&] {
     const auto scalar = weights.scalar_type();
