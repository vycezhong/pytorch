# Functional DataPipe
from torch.utils.data.datapipes.map.callable import MapperMapDataPipe as Mapper
from torch.utils.data.datapipes.map.combinatorics import ShufflerMapDataPipe as Shuffler
from torch.utils.data.datapipes.map.combining import (
    ConcaterMapDataPipe as Concater,
    ZipperMapDataPipe as Zipper
)
from torch.utils.data.datapipes.map.grouping import (
    BatcherMapDataPipe as Batcher
)
from torch.utils.data.datapipes.map.utils import SequenceWrapperMapDataPipe as SequenceWrapper


<<<<<<< HEAD
__all__ = ['Concater', 'Mapper', 'SequenceWrapper', 'Shuffler', 'Zipper']
=======
__all__ = ['Batcher', 'Concater', 'Mapper', 'SequenceWrapper', 'Zipper']
>>>>>>> 2bbae696

# Please keep this list sorted
assert __all__ == sorted(__all__)<|MERGE_RESOLUTION|>--- conflicted
+++ resolved
@@ -11,11 +11,7 @@
 from torch.utils.data.datapipes.map.utils import SequenceWrapperMapDataPipe as SequenceWrapper
 
 
-<<<<<<< HEAD
-__all__ = ['Concater', 'Mapper', 'SequenceWrapper', 'Shuffler', 'Zipper']
-=======
-__all__ = ['Batcher', 'Concater', 'Mapper', 'SequenceWrapper', 'Zipper']
->>>>>>> 2bbae696
+__all__ = ['Batcher', 'Concater', 'Mapper', 'SequenceWrapper', 'Shuffler', 'Zipper']
 
 # Please keep this list sorted
 assert __all__ == sorted(__all__)