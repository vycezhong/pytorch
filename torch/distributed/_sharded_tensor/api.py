from dataclasses import dataclass, field
from enum import Enum
from typing import (
    Dict,
    List,
    Optional,
    Union
)

import threading
import torch
import torch.distributed as dist
from torch.distributed import rpc
from torch.distributed import distributed_c10d
from torch.distributed._sharding_spec import (
    ChunkShardingSpec,
    EnumerableShardingSpec,
    ShardMetadata,
    ShardingSpec,
)
from torch.distributed._sharding_spec._internals import (
    check_tensor,
    get_split_size,
    get_chunked_dim_size,
)
from torch.types import Number
from .metadata import TensorProperties, ShardedTensorMetadata
from .ops import kaiming_uniform_, normal_, sharded_embedding, sharded_linear, uniform_
from .shard import Shard
from .utils import (
    _CURRENT_PROCESS_GROUP,
    _flatten_tensor_size,
    _parse_and_validate_remote_device,
    _validate_output_tensor_for_gather,
    build_metadata_from_local_shards,
    build_global_metadata
)

# Tracking for sharded tensor objects.
_sharded_tensor_lock = threading.Lock()
_sharded_tensor_current_id = 0
_sharded_tensor_map: Dict[int, 'ShardedTensor'] = {}

def _register_remote_shards(sharded_tensor_id: int, rrefs: List[rpc.RRef[Shard]], rpc_rank: int):
    with _sharded_tensor_lock:
        if sharded_tensor_id not in _sharded_tensor_map:
            raise RuntimeError(
                f'Could not find sharded_tensor_id: {sharded_tensor_id} in map: {_sharded_tensor_map.keys()}')

        _sharded_tensor_map[sharded_tensor_id]._register_remote_shards(rrefs, rpc_rank)


class CreateOp(Enum):
    EMPTY = 0
    FULL = 1
    ONES = 2
    RAND = 3
    ZEROS = 4


@dataclass
class TensorInitParams(object):
    """ Container for list of common params to create new local tensor. """

    create_op: CreateOp

    # needed when create_op is FULL
    # default set to False (not None) since None is incompatible with Number.
    fill_value: Number = field(default=False)

    tensor_properties: TensorProperties = field(
        default=TensorProperties(dtype=torch.get_default_dtype(),
                                 layout=torch.strided,
                                 requires_grad=False,
                                 memory_format=torch.contiguous_format,
                                 pin_memory=False))



class ShardedTensor(object):
    """
    ShardedTensor is an abstraction to represent Tensors that are sharded
    across multiple devices and multiple processes.

    ShardedTensor is initialized in an SPMD like fashion where each rank
    initializes the ShardedTensor. The ShardedTensor object on each rank
    then only stores the local shard for the Tensor and provides global
    metadata for all the shards.

    ShardedTensor doesn't provide any Tensor like operations but is a wrapper
    providing the Tensor representing the local shard and the global metadata.
    Using these, users can build their custom distributed sharded computations
    on top of this primitive. The local shards are all initialized using the
    create_op specified by tensor_init_params.create_op, e.g., torch.ones, or
    torch.empty

    Args:
        sharding_spec (:class:`torch.distributed._sharding_spec.ShardingSpec`): The specification
            describing how to shard the Tensor.
        size (int...): a sequence of integers defining the shape of the output
            tensor. Can be a variable number of arguments or a collection like a list or tuple.

    Keyword args:
        tensor_init_params (:class: `TensorInitParams`): common params to create tensor.
        init_rrefs (bool, optional): Whether or not to initialize
            :class:`torch.distributed.rpc.RRef`s pointing to remote shards.
            Need to initialize the RPC Framework if specified as ``True``.
            Default: ``False``.
    """

    def __init__(
        self,
        sharding_spec: ShardingSpec,
        *size,
        tensor_init_params: TensorInitParams,
        process_group=None,
        init_rrefs=False,
    ):
        # prepare initialization, initialize fields like
        # _process_group, _local_shards, etc.
        self._prepare_init(process_group=process_group, init_rrefs=init_rrefs)

        if tensor_init_params.tensor_properties is None:
            raise ValueError('tensor_properties must not be None.')

        if tensor_init_params.tensor_properties.dtype is None:
            tensor_init_params.tensor_properties.dtype = torch.get_default_dtype()

        if tensor_init_params.tensor_properties.layout != torch.strided:
            raise ValueError('Only torch.strided layout is currently supported')

        if tensor_init_params.tensor_properties.memory_format != torch.contiguous_format:
            raise ValueError('Only torch.contiguous_format memory_format is currently supported')

        dims = _flatten_tensor_size(size)

        self._sharding_spec = sharding_spec

        if isinstance(self._sharding_spec, ChunkShardingSpec):
            self._init_chunked(dims, tensor_init_params)
        elif isinstance(self._sharding_spec, EnumerableShardingSpec):
            self._init_enumerable(dims, tensor_init_params)
        else:
            raise ValueError(f'Unsupported sharding_spec: {self._sharding_spec}')

        # do post initialization (i.e. register sharded_tensor_id, initialize_rpc)
        self._post_init()

    def _prepare_init(self, process_group=None, init_rrefs=False):
        self._init_rrefs = init_rrefs
        self._sharded_tensor_id = None

        self._process_group = (
            process_group
            if process_group is not None
            else distributed_c10d._get_default_group()
        )

        self._local_shards: List[Shard] = []
        self._remote_shards: Dict[int, List[rpc.RRef[Shard]]] = {}

    def _post_init(self):
        with _sharded_tensor_lock:
            global _sharded_tensor_current_id, _sharded_tensor_map
            self._sharded_tensor_id = _sharded_tensor_current_id
            _sharded_tensor_map[self._sharded_tensor_id] = self
            _sharded_tensor_current_id += 1

        # Initialize RPC if available.
        if self._init_rrefs:
            if not rpc._is_current_rpc_agent_set():
                raise RuntimeError(
                    'RPC Framework needs to be initialized using'
                    ' torch.distributed.rpc.init_rpc if init_rrefs is set to True')
            self._init_rpc()

    def __del__(self):
        # Clean up the global map.
        with _sharded_tensor_lock:
            global _sharded_tensor_current_id, _sharded_tensor_map
            if self._sharded_tensor_id in _sharded_tensor_map:
                _sharded_tensor_map.pop(self._sharded_tensor_id)  # type: ignore[call-overload]

    def _init_rpc(self):
        # Validate PG and RPC ranks match.
        pg_rank = dist.get_rank()
        rpc_rank = rpc.get_worker_info().id
        if pg_rank != rpc_rank:
            raise ValueError(
                f'Default ProcessGroup and RPC ranks must be '
                f'the same for ShardedTensor, found process group rank: '
                f'{pg_rank} and RPC rank: {rpc_rank}'
            )

        self._remote_shards = {}

        # Gather all the sharded tensor ids.
        world_size = dist.get_world_size(self._process_group)
        worker_infos = rpc._get_current_rpc_agent().get_worker_infos()
        rank_to_name = {}
        name_to_rank = {}

        for worker_info in worker_infos:
            rank_to_name[worker_info.id] = worker_info.name
            name_to_rank[worker_info.name] = worker_info.id

        all_tensor_ids = rpc.api._all_gather(self._sharded_tensor_id)

        # Share the local shards to the entire world.
        futs = []
        rpc_rank = rpc.get_worker_info().id
        for rank in range(dist.get_world_size()):
            # Skip self.
            if rank == dist.get_rank():
                continue

            if len(self.local_shards()) != 0:
                rrefs: List[rpc.RRef[Shard]] = [rpc.RRef(shard) for shard in self.local_shards()]
                fut = rpc.rpc_async(
                    rank,
                    _register_remote_shards,
                    args=(all_tensor_ids[rank_to_name[rank]], rrefs, rpc_rank))
                futs.append(fut)

        torch.futures.wait_all(futs)

        # Barrier for all RPCs to finish on all ranks.
        rpc.api._all_gather(None)

    def gather(
        self,
        dst: int = 0,
        out: Optional[torch.Tensor] = None,
    ) -> None:
        """
        Creates a full :class:`Tensor` on rank ``dst`` by gathering all shards of the
        sharded tensor.

        The API needs to be called on all ranks in SPMD fashion. All ranks should have
        the same ``dst``. ``out`` should be a tensor of the same size as the overall
        size of the sharded tensor on ``dst`` and ``None`` on all other ranks.

        Args:
            dst(int): The rank where full tensor is constructed.
                Default: 0
            out (:class `torch.Tensor`, optional): The output full tensor.
                Must to be provided ONLY on ``dst`` rank.
                Default: ``None``
        """
        rank = dist.get_rank(self._process_group)
        full_size = self.metadata().size
        _validate_output_tensor_for_gather(rank, dst, full_size, out)

        local_shards = self.local_shards()

        world_size = dist.get_world_size(self._process_group)

        gathered_shards = [None] * world_size
        # will revise this part with CPU support and use dist.gather()
        # once NCCL support for gather() is ready
        # https://github.com/pytorch/pytorch/issues/66187
        device = torch.device(f"cuda:{rank % world_size}")
        with torch.cuda.device(device):
            dist.all_gather_object(
                obj=local_shards,
                object_list=gathered_shards,
                group=self._process_group,
            )

        if rank == dst:
            dims = len(full_size)
            for shards in gathered_shards:
                if shards is None:
                    raise RuntimeError(
                        'Gathered shards cannot be None on dst rank {dst}'
                    )
                for shard in shards:
                    metadata = shard.metadata
                    tensor = shard.tensor

                    out_narrow_view = out
                    for dim in range(dims):
                        out_narrow_view = out_narrow_view.narrow(
                            dim,
                            metadata.shard_offsets[dim],
                            metadata.shard_sizes[dim],
                        )

                    out_narrow_view.copy_(tensor)

    @classmethod
    def _init_from_local_shards(
        cls,
        local_shards: List[Shard],
        *global_size,
        process_group=None,
        init_rrefs=False,
    ):
        # STEP 1: Validate the Shardmetadatas locally
        process_group = (
            process_group
            if process_group is not None
            else distributed_c10d._get_default_group()
        )
        current_rank = dist.get_rank(process_group)
        world_size = dist.get_world_size(process_group)

        local_sharded_tensor_metadata: Optional[ShardedTensorMetadata] = None
        local_shards_device = torch.device("cpu")
        global_tensor_size = _flatten_tensor_size(global_size)

        if len(local_shards) > 0:
            local_sharded_tensor_metadata, local_shards_device = \
                build_metadata_from_local_shards(local_shards, global_tensor_size, current_rank, process_group)

        # STEP 2. Validate metadata across ranks, and build a global sharded tensor
        # metadata by gathering local ShardedTensorMetadata
        gathered_metadatas = [None for _ in range(world_size)]

        if local_shards_device.type == "cuda":
            # with GPU/NCCL, we need to set a device for all_gather_object
            # to use as we need to know which device we should put the
            # serialized tensor on before the NCCL collective.
            with torch.cuda.device(local_shards_device):
                dist.all_gather_object(
                    gathered_metadatas,
                    local_sharded_tensor_metadata,
                    group=process_group
                )
        else:
            dist.all_gather_object(
                gathered_metadatas,
                local_sharded_tensor_metadata,
                group=process_group
            )

        global_sharded_tensor_metadata = build_global_metadata(gathered_metadatas)

        # STEP 3: Validation done, create the actual ShardedTensor and populate fields
        # prepare initialization
        sharded_tensor = cls.__new__(cls)
        sharded_tensor._prepare_init(process_group=process_group, init_rrefs=init_rrefs)

<<<<<<< HEAD
        sharded_tensor._metadata = sharded_tensor_metadata

        # no sharding spec for sharded tensors that initialized
        # from this API.
        sharded_tensor._sharding_spec = None

        current_rank = dist.get_rank(sharded_tensor._process_group)

        local_shard_metadatas = []

        # collect local shard metadatas from the global sharded_tensor_metadata
        for shard_metadata in shards_metadata:  # type: ignore[attr-defined]
            rank, local_device = _parse_and_validate_remote_device(sharded_tensor._process_group, shard_metadata.placement)

            if current_rank == rank:
                local_shard_metadatas.append(shard_metadata)

        if len(local_shards) != len(local_shard_metadatas):
            raise RuntimeError(
                f'Number of local shards ({len(local_shards)}) does not match number of local '
                f'shards metadata in sharded_tensor_metadata ({len(local_shard_metadatas)}) '
                f'on rank ({current_rank}) '
            )

        for shard in local_shards:
            shard_meta = shard.metadata
            local_shard_tensor = shard.tensor
            rank, local_device = _parse_and_validate_remote_device(sharded_tensor._process_group, shard_meta.placement)

            # validate if shard_meta in the metadatas collected from sharded_tensor_metadata
            assert shard_meta in local_shard_metadatas, \
                "local shard metadata not in sharded_tensor_metadata!"

            if local_shard_tensor.layout != tensor_properties.layout:
                raise ValueError(
                    f'Local shard tensor layout does not match with tensor_properties! '
                    f'local shard tensor layout: {local_shard_tensor.dtype}, '
                    f'tensor_properties layout: {tensor_properties.layout}'
                )

            if not local_shard_tensor.is_contiguous():
                raise ValueError('Only torch.contiguous_format memory_format is currently supported')

            if shard_meta.shard_sizes != list(local_shard_tensor.size()):
                raise ValueError(
                    f'Local shard tensor is incompatible with local ShardMetadata! '
                    f'local shard tensor size: {local_shard_tensor.size()}, '
                    f'local ShardMetadata shard lengths: {shard_meta.shard_sizes}'
                )

            if local_shard_tensor.is_pinned() != tensor_properties.pin_memory:
                raise ValueError(
                    f'Local shard tensor pin_memory does not match with tensor_properties! '
                    f'local shard tensor pin_memory: {local_shard_tensor.is_pinned()}, '
                    f'tensor_properties pin_memory: {tensor_properties.pin_memory}'
                )

            if local_shard_tensor.device != local_device:
                raise ValueError(
                    f'Local shard tensor device does not match with local Shard placement! '
                    f'local shard tensor device: {local_shard_tensor.device}, '
                    f'local shard metadata placement device: {local_device}'
                )

            if local_shard_tensor.dtype != tensor_properties.dtype:
                raise ValueError(
                    f'Local shard tensor dtype does not match with tensor_properties! '
                    f'local shard tensor dtype: {local_shard_tensor.dtype}, '
                    f'tensor_properties dtype: {tensor_properties.dtype}'
                )

            if local_shard_tensor.requires_grad != tensor_properties.requires_grad:
                raise ValueError(
                    f'Local shard tensor requires_grad does not match with tensor_properties! '
                    f'local shard tensor requires_grad: {local_shard_tensor.requires_grad}, '
                    f'tensor_properties requires_grad: {tensor_properties.requires_grad}'
                )

        # check if shards_metadata have overlap shards
        validate_non_overlapping_shards_metadata(shards_metadata)

        # check if the shards_metadata is compatible with overall size of the sharded tensor.
        check_tensor(shards_metadata, list(sharded_tensor_metadata.size))

        # done validation, add local_shards
=======
        # add to metadata and local_shards
        sharded_tensor._metadata = global_sharded_tensor_metadata
>>>>>>> a873a155
        sharded_tensor._local_shards = local_shards
        # make a EnumerableShardingSpec for sharded tensors that initialized from this API.
        # TODO: make sharding spec a ChunkShardingSpec by inferring from the metadata list.
        #       see issue https://github.com/pytorch/pytorch/issues/67244
        sharded_tensor._sharding_spec = EnumerableShardingSpec(global_sharded_tensor_metadata.shards_metadata)

        # run post initialization, i.e. map registration, rpc initialization
        sharded_tensor._post_init()
        return sharded_tensor

    def _init_chunked(self, dims, tensor_init_params: TensorInitParams, ):
        current_rank = dist.get_rank(self._process_group)
        sharding_dim = self._sharding_spec.dim  # type: ignore[attr-defined]

        # Validate the sharding spec.
        if not isinstance(sharding_dim, int):
            raise ValueError(
                f"Sharding dim needs to be an integer, found: {sharding_dim}"
            )
        if sharding_dim >= len(dims) or sharding_dim < -len(dims):
            raise ValueError(f"Invalid sharding dim: {sharding_dim}")

        dim_size = dims[sharding_dim]
        remote_devices = self._sharding_spec.placements  # type: ignore[attr-defined]
        chunks = len(remote_devices)
        # split_size computed similar to 'torch.chunk'
        split_size = get_split_size(dim_size, chunks)

        shards_metadata = []
        for idx, remote_device in enumerate(remote_devices):
            rank, local_device = _parse_and_validate_remote_device(self._process_group, remote_device)

            # Adjust the sharding dim for this rank.
            sharded_dim_size = get_chunked_dim_size(dim_size, split_size, idx)

            if sharded_dim_size > 0:
                # Build sharding_metadata.

                # deepcopy for modification.
                rank_dims = dims.copy()

                rank_offsets = [0] * len(dims)
                rank_offsets[sharding_dim] = split_size * idx
                rank_dims[sharding_dim] = sharded_dim_size

                shard_metadata = ShardMetadata(rank_offsets, rank_dims, remote_device)
                shards_metadata.append(shard_metadata)

                # Build the local shard for the current rank if it is involved in the sharding spec.
                if current_rank == rank:
                    # Initialize the local shard.
                    local_shard = _create_tensor_from_params(
                        *rank_dims, local_device=local_device, tensor_init_params=tensor_init_params)
                    self._local_shards.append(Shard(local_shard, shard_metadata))

        # Build overall metadata
        self._metadata = ShardedTensorMetadata(
            shards_metadata, dims, tensor_init_params.tensor_properties, )

    def _init_enumerable(self, dims, tensor_init_params: TensorInitParams):
        # Validate the sharding spec is compatible with the tensor.
        check_tensor(self._sharding_spec.shards, dims)  # type: ignore[attr-defined]

        current_rank = dist.get_rank(self._process_group)

        shards_metadata = []
        for shard_metadata in self._sharding_spec.shards:  # type: ignore[attr-defined]
            rank, local_device = _parse_and_validate_remote_device(self._process_group, shard_metadata.placement)
            shards_metadata.append(shard_metadata)

            if current_rank == rank:
                # Initialize the local shard.
                local_shard = _create_tensor_from_params(
                    *shard_metadata.shard_sizes, local_device=local_device,
                    tensor_init_params=tensor_init_params)
                self._local_shards.append(Shard(local_shard, shard_metadata))

        # Build overall metadata
        self._metadata = ShardedTensorMetadata(
            shards_metadata, dims, tensor_init_params.tensor_properties, )

    def sharding_spec(self) -> ShardingSpec:
        """
        Returns the ShardingSpec for the tensor.
        """
        return self._sharding_spec

    def __torch_function__(self, func, types, args=(), kwargs=None):
        if func == torch.nn.functional.linear:
            return sharded_linear(types, args, kwargs, self._process_group)
        if func == torch.nn.functional.embedding:
            return sharded_embedding(types, args, kwargs, self._process_group)
        elif func == torch.nn.init.normal_:
            return normal_(types, args, kwargs)
        elif func == torch.nn.init.uniform_:
            return uniform_(types, args, kwargs)
        elif func == torch.nn.init.kaiming_uniform_:
            return kaiming_uniform_(types, args, kwargs)
        raise RuntimeError(
            f"torch function '{func.__name__}', with args: {args} and "
            f"kwargs: {kwargs} not supported for ShardedTensor!")

    def metadata(self) -> ShardedTensorMetadata:
        """
        Returns a :class:`ShardedTensorMetadata` object corresponding to the
        metadata for the entire tensor.
        """
        return self._metadata

    def local_shards(self) -> List[Shard]:
        """
        Returns a list of :class:`Shard' corresponding to the
        local shards for this rank. Returns an empty list if the current rank
        does not host any shards for this Tensor.
        """
        return self._local_shards

    def size(self, dim: int = None) -> Union[torch.Size, int]:
        """
        Returns a :Union:`[torch.Size, int]` which represents the size of the tensor.
            The dimension can be specified.

        Args:
            dim (int, optional): the dimension over which the size represents.
                If specified, it returns the size of the given dimension.
                If not, it returns a subclass of tuple.
                Default: ``None``

        Returns:
            A :Union:`[torch.Size, int]` represents the size of the tensor.
        """
        size = self._metadata.size
        if dim is None:
            return size
        if dim < 0 or dim >= len(size):
            raise ValueError(
                f"Argument ``dim`` must be within the range of tensor dimensions [0, {len(size)})"
            )
        return size[dim]


    def is_pinned(self) -> bool:
        """
        Returns True if the sharded tensor (each local shard) resides in pinned memory.
        """
        return self._metadata.tensor_properties.pin_memory

    def is_contiguous(self) -> bool:
        """
        Returns True if the sharded tensor (each local shard) is contiguous in memory
        in the order specified by memory format.
        """
        return self._metadata.tensor_properties.memory_format == torch.contiguous_format

    @property
    def shape(self):
        return self._metadata.size

    @property
    def requires_grad(self):
        return self._metadata.tensor_properties.requires_grad

    @property
    def dtype(self):
        return self._metadata.tensor_properties.dtype

    @property
    def layout(self):
        return self._metadata.tensor_properties.layout

    def _register_remote_shards(self, remote_shards: List[rpc.RRef[Shard]], rpc_rank: int):
        self._remote_shards[rpc_rank] = remote_shards

    def remote_shards(self) -> Dict[int, List[rpc.RRef[Shard]]]:
        """
        Returns a Dict[int, RRef] with keys being the RPC rank and values
        being RRefs to shards on that rank. Need to initialize the
        RPC framework for this functionality.

        Raises an exception if ShardedTensor was created with ``init_rrefs=False``
        """
        if not self._init_rrefs:
            raise RuntimeError(
                'ShardedTensor created with init_rrefs=False, no RRefs to remote shards available'
            )
        return self._remote_shards

    def __repr__(self):
        return f'ShardedTensor({self._metadata})'

    @dataclass
    class ProcessGroupState:
        """
        State for ser-de of process group
        """
        local_rank: int
        global_rank: int
        local_world_size: int
        global_world_size: int

    def __getstate__(self):
        pg_state = ShardedTensor.ProcessGroupState(
            distributed_c10d.get_rank(self._process_group),
            distributed_c10d.get_rank(),
            distributed_c10d.get_world_size(self._process_group),
            distributed_c10d.get_world_size(),
        )

        return self._local_shards, self._metadata, pg_state, self._sharding_spec, self._init_rrefs

    def __setstate__(self, state):
        self._sharded_tensor_id = None
        if not distributed_c10d.is_initialized():
            raise RuntimeError(
                'Need to initialize default process group using '
                '"init_process_group" before loading ShardedTensor')

        self._local_shards, self._metadata, pg_state, self._sharding_spec, self._init_rrefs = state

        # Setup process group
        if _CURRENT_PROCESS_GROUP is None:
            self._process_group = distributed_c10d._get_default_group()
        else:
            self._process_group = _CURRENT_PROCESS_GROUP

        # Validate process group.
        local_rank = distributed_c10d.get_rank(self._process_group)
        if pg_state.local_rank != local_rank:
            raise RuntimeError(
                f'Local rank at save time was {pg_state.local_rank}, but at '
                f'load time was {local_rank}')

        global_rank = distributed_c10d.get_rank()
        if pg_state.global_rank != global_rank:
            raise RuntimeError(
                f'Global rank at save time was {pg_state.global_rank}, but at '
                f'load time was {global_rank}')

        local_world_size = distributed_c10d.get_world_size(self._process_group)
        if pg_state.local_world_size != local_world_size:
            raise RuntimeError(
                f'Local world size at save time was {pg_state.local_world_size}, '
                f'but at load time was {local_world_size}')

        global_world_size = distributed_c10d.get_world_size()
        if pg_state.global_world_size != global_world_size:
            raise RuntimeError(
                f'Global world size at save time was {pg_state.global_world_size}, '
                f'but at load time was {global_world_size}')

        self._post_init()


def _create_tensor_from_params(*size, local_device, tensor_init_params: TensorInitParams):
    """ Helper to construct tensor from size, device and common params. """

    create_op = tensor_init_params.create_op
    dtype = tensor_init_params.tensor_properties.dtype
    layout = tensor_init_params.tensor_properties.layout
    requires_grad = tensor_init_params.tensor_properties.requires_grad
    memory_format = tensor_init_params.tensor_properties.memory_format
    pin_memory = tensor_init_params.tensor_properties.pin_memory

    if create_op == CreateOp.ONES:
        return torch.ones(*size, dtype=dtype, layout=layout,
                          device=local_device, pin_memory=pin_memory,
                          requires_grad=requires_grad,)
    elif create_op == CreateOp.EMPTY:
        return torch.empty(*size, dtype=dtype, layout=layout,
                           device=local_device, requires_grad=requires_grad,
                           # NB: memory_format param is not accepted by torch.ones
                           memory_format=memory_format, pin_memory=pin_memory,)
    elif tensor_init_params.create_op == CreateOp.ZEROS:
        return torch.zeros(*size,
                           dtype=dtype,
                           layout=layout,
                           device=local_device,
                           pin_memory=pin_memory,
                           requires_grad=requires_grad,)
    elif tensor_init_params.create_op == CreateOp.RAND:
        return torch.rand(*size,
                          dtype=dtype,
                          layout=layout,
                          device=local_device,
                          pin_memory=pin_memory,
                          requires_grad=requires_grad,)
    elif tensor_init_params.create_op == CreateOp.FULL:
        return torch.full(size=size,
                          fill_value=tensor_init_params.fill_value,
                          layout=layout,
                          dtype=dtype,
                          requires_grad=requires_grad,
                          device=local_device, )
    else:
        raise ValueError(f'Unsupported create_op: {tensor_init_params.create_op}')<|MERGE_RESOLUTION|>--- conflicted
+++ resolved
@@ -341,96 +341,8 @@
         sharded_tensor = cls.__new__(cls)
         sharded_tensor._prepare_init(process_group=process_group, init_rrefs=init_rrefs)
 
-<<<<<<< HEAD
-        sharded_tensor._metadata = sharded_tensor_metadata
-
-        # no sharding spec for sharded tensors that initialized
-        # from this API.
-        sharded_tensor._sharding_spec = None
-
-        current_rank = dist.get_rank(sharded_tensor._process_group)
-
-        local_shard_metadatas = []
-
-        # collect local shard metadatas from the global sharded_tensor_metadata
-        for shard_metadata in shards_metadata:  # type: ignore[attr-defined]
-            rank, local_device = _parse_and_validate_remote_device(sharded_tensor._process_group, shard_metadata.placement)
-
-            if current_rank == rank:
-                local_shard_metadatas.append(shard_metadata)
-
-        if len(local_shards) != len(local_shard_metadatas):
-            raise RuntimeError(
-                f'Number of local shards ({len(local_shards)}) does not match number of local '
-                f'shards metadata in sharded_tensor_metadata ({len(local_shard_metadatas)}) '
-                f'on rank ({current_rank}) '
-            )
-
-        for shard in local_shards:
-            shard_meta = shard.metadata
-            local_shard_tensor = shard.tensor
-            rank, local_device = _parse_and_validate_remote_device(sharded_tensor._process_group, shard_meta.placement)
-
-            # validate if shard_meta in the metadatas collected from sharded_tensor_metadata
-            assert shard_meta in local_shard_metadatas, \
-                "local shard metadata not in sharded_tensor_metadata!"
-
-            if local_shard_tensor.layout != tensor_properties.layout:
-                raise ValueError(
-                    f'Local shard tensor layout does not match with tensor_properties! '
-                    f'local shard tensor layout: {local_shard_tensor.dtype}, '
-                    f'tensor_properties layout: {tensor_properties.layout}'
-                )
-
-            if not local_shard_tensor.is_contiguous():
-                raise ValueError('Only torch.contiguous_format memory_format is currently supported')
-
-            if shard_meta.shard_sizes != list(local_shard_tensor.size()):
-                raise ValueError(
-                    f'Local shard tensor is incompatible with local ShardMetadata! '
-                    f'local shard tensor size: {local_shard_tensor.size()}, '
-                    f'local ShardMetadata shard lengths: {shard_meta.shard_sizes}'
-                )
-
-            if local_shard_tensor.is_pinned() != tensor_properties.pin_memory:
-                raise ValueError(
-                    f'Local shard tensor pin_memory does not match with tensor_properties! '
-                    f'local shard tensor pin_memory: {local_shard_tensor.is_pinned()}, '
-                    f'tensor_properties pin_memory: {tensor_properties.pin_memory}'
-                )
-
-            if local_shard_tensor.device != local_device:
-                raise ValueError(
-                    f'Local shard tensor device does not match with local Shard placement! '
-                    f'local shard tensor device: {local_shard_tensor.device}, '
-                    f'local shard metadata placement device: {local_device}'
-                )
-
-            if local_shard_tensor.dtype != tensor_properties.dtype:
-                raise ValueError(
-                    f'Local shard tensor dtype does not match with tensor_properties! '
-                    f'local shard tensor dtype: {local_shard_tensor.dtype}, '
-                    f'tensor_properties dtype: {tensor_properties.dtype}'
-                )
-
-            if local_shard_tensor.requires_grad != tensor_properties.requires_grad:
-                raise ValueError(
-                    f'Local shard tensor requires_grad does not match with tensor_properties! '
-                    f'local shard tensor requires_grad: {local_shard_tensor.requires_grad}, '
-                    f'tensor_properties requires_grad: {tensor_properties.requires_grad}'
-                )
-
-        # check if shards_metadata have overlap shards
-        validate_non_overlapping_shards_metadata(shards_metadata)
-
-        # check if the shards_metadata is compatible with overall size of the sharded tensor.
-        check_tensor(shards_metadata, list(sharded_tensor_metadata.size))
-
-        # done validation, add local_shards
-=======
         # add to metadata and local_shards
         sharded_tensor._metadata = global_sharded_tensor_metadata
->>>>>>> a873a155
         sharded_tensor._local_shards = local_shards
         # make a EnumerableShardingSpec for sharded tensors that initialized from this API.
         # TODO: make sharding spec a ChunkShardingSpec by inferring from the metadata list.
