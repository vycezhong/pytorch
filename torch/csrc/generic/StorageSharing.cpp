#ifdef USE_CUDA
#include <cuda.h>
#include <cuda_runtime.h>
#include <c10/cuda/CUDAGuard.h>
#endif

#include <torch/csrc/utils/python_numbers.h>
#include <ATen/MapAllocator.h>
#include <atomic>
#include <string>

static PyObject * THPStorage_(sharedDecref)(PyObject *_self, PyObject *noargs)
{
  HANDLE_TH_ERRORS
  auto self = (THPStorage*)_self;
#ifndef THC_GENERIC_FILE
  THWStorage *storage = self->cdata;
  THManagedMapAllocator *ctx = THManagedMapAllocator::fromDataPtr(storage->data_ptr());
  if (ctx) {
    ctx->decref();
  }
#endif
  Py_INCREF(self);
  return (PyObject *)self;
  END_HANDLE_TH_ERRORS
}

static PyObject * THPStorage_(sharedIncref)(PyObject *_self, PyObject *noargs)
{
  HANDLE_TH_ERRORS
  auto self = (THPStorage*)_self;
#ifndef THC_GENERIC_FILE
  THWStorage *storage = self->cdata;
  THManagedMapAllocator *ctx = THManagedMapAllocator::fromDataPtr(storage->data_ptr());
  if (ctx) {
    ctx->incref();
  }
#endif
  Py_RETURN_NONE;
  END_HANDLE_TH_ERRORS
}

#ifndef THC_GENERIC_FILE

static THWStorage* THPStorage_(newFilenameStorage)(ptrdiff_t size)
{
  int flags = at::ALLOCATOR_MAPPED_SHAREDMEM | at::ALLOCATOR_MAPPED_EXCLUSIVE;
  std::string handle = at::NewProcessWideShmHandle();
  return THWStorage_(newWithDataAndAllocator)(
      THManagedMapAllocator::makeDataPtr("", handle.c_str(), flags, size * sizeof(scalar_t)), size, /* allocator */ nullptr);
}

static PyObject * THPStorage_(pyNewFilenameStorage)(PyObject *_unused, PyObject *args)
{
  HANDLE_TH_ERRORS
  // NOLINTNEXTLINE(cppcoreguidelines-init-variables)
  long long size;
  if (!PyArg_ParseTuple(args, "L", &size)) {
    return nullptr;
  }
<<<<<<< HEAD
  return THPStorage_(New)(THPStorage_(newFilenameStorage)(size));
=======

  int flags = at::ALLOCATOR_MAPPED_SHAREDMEM | at::ALLOCATOR_MAPPED_EXCLUSIVE;
  std::string handle = at::NewProcessWideShmHandle();
  return THPStorage_(New)(c10::make_intrusive<at::StorageImpl>(
    c10::StorageImpl::use_byte_size_t(),
    size,
    THManagedMapAllocator::makeDataPtr("", handle.c_str(), flags, size),
    /*allocator=*/nullptr,
    /*resizable=*/false));
>>>>>>> bede18b0
  END_HANDLE_TH_ERRORS
}

static PyObject * THPStorage_(shareFilename)(PyObject *_self, PyObject *noargs)
{
  HANDLE_TH_ERRORS
  auto self = (THPStorage*)_self;
  THWStorage *storage = self->cdata;
  // NOLINTNEXTLINE(cppcoreguidelines-init-variables)
  THManagedMapAllocator *ctx;
  // Storage is already in shared memory, just return a handle
  if ((ctx = THManagedMapAllocator::fromDataPtr(storage->data_ptr()))) {
    // done
  } else {
    // TODO: retry on collision
    // TODO: free GIL - but remember to reacquire it when an exception is thrown
<<<<<<< HEAD
    THWStoragePtr new_storage(
        THPStorage_(newFilenameStorage)(storage->nbytes() / sizeof(scalar_t)));

    at::Storage new_storage_aten = at::unsafeStorageFromTH(new_storage.get(), /*retain=*/true);
=======
    int flags = at::ALLOCATOR_MAPPED_SHAREDMEM | at::ALLOCATOR_MAPPED_EXCLUSIVE;
    std::string handle = at::NewProcessWideShmHandle();
    at::Storage new_storage(c10::make_intrusive<at::StorageImpl>(
      c10::StorageImpl::use_byte_size_t(),
      storage->nbytes(),
      THManagedMapAllocator::makeDataPtr("", handle.c_str(), flags, storage->nbytes()),
      /*allocator=*/nullptr,
      /*resizable=*/false));

>>>>>>> bede18b0
    at::Storage _self_aten = torch::createStorage(_self);
    storage_copy(new_storage, _self_aten);

<<<<<<< HEAD
    THWStorage_(swap)(storage, new_storage);
=======
    std::swap(*storage, *new_storage.unsafeGetStorageImpl());
>>>>>>> bede18b0
    ctx = THManagedMapAllocator::fromDataPtr(storage->data_ptr());
    AT_ASSERT(ctx);
  }

  THPObjectPtr manager_handle(PyBytes_FromString(ctx->manager_handle()));
  if (!manager_handle) return nullptr;
  THPObjectPtr storage_handle(PyBytes_FromString(ctx->filename()));
  if (!storage_handle) return nullptr;
  THPObjectPtr size(THPUtils_packUInt64(storage->nbytes() / sizeof(scalar_t)));
  if (!size) return nullptr;

  THPObjectPtr tuple(PyTuple_New(3));
  if (!tuple) return nullptr;
  PyTuple_SET_ITEM(tuple.get(), 0, manager_handle.release());
  PyTuple_SET_ITEM(tuple.get(), 1, storage_handle.release());
  PyTuple_SET_ITEM(tuple.get(), 2, size.release());
  return tuple.release();
  END_HANDLE_TH_ERRORS
}

static PyObject * THPStorage_(newSharedFilename)(PyObject *_unused, PyObject *args)
{
  HANDLE_TH_ERRORS
  THPUtils_assert(PyTuple_GET_SIZE(args) == 3, "tuple of 3 items expected");
  PyObject *_manager_handle = PyTuple_GET_ITEM(args, 0);
  PyObject *_object_handle = PyTuple_GET_ITEM(args, 1);
  PyObject *_size = PyTuple_GET_ITEM(args, 2);
  if (!PyBytes_Check(_manager_handle) || !PyBytes_Check(_object_handle) || !THPUtils_checkLong(_size)) {
    THPUtils_invalidArguments(args, nullptr, "_new_shared in file system mode", 1,
        "a handle (string/bytes) and storage size (int)");
    return nullptr;
  }
  const char *manager_handle = PyBytes_AS_STRING(_manager_handle);
  const char *object_handle = PyBytes_AS_STRING(_object_handle);
  int64_t size = THPUtils_unpackLong(_size);
  int flags = at::ALLOCATOR_MAPPED_SHAREDMEM |
              at::ALLOCATOR_MAPPED_NOCREATE;
  return THPStorage_(New)(
<<<<<<< HEAD
          THWStorage_(newWithDataAndAllocator)(
            THManagedMapAllocator::makeDataPtr(manager_handle, object_handle, flags, size * sizeof(scalar_t)),
            size,
            /* allocator */ nullptr));
  END_HANDLE_TH_ERRORS
}

static THWStorage* THPStorage_(newFdStorage)(ptrdiff_t size)
=======
    c10::make_intrusive<at::StorageImpl>(
      c10::StorageImpl::use_byte_size_t(),
      size,
      THManagedMapAllocator::makeDataPtr(manager_handle, object_handle, flags, size),
      /*allocator=*/nullptr,
      /*resizable=*/false));
  END_HANDLE_TH_ERRORS
}

static c10::intrusive_ptr<c10::StorageImpl> THPStorage_(newFdStorage)(ptrdiff_t size)
>>>>>>> bede18b0
{
  int flags = at::ALLOCATOR_MAPPED_SHAREDMEM |
              at::ALLOCATOR_MAPPED_EXCLUSIVE |
              at::ALLOCATOR_MAPPED_KEEPFD |
              at::ALLOCATOR_MAPPED_UNLINK;
  std::string handle = at::NewProcessWideShmHandle();
  auto sptr = at::MapAllocator::makeDataPtr(handle.c_str(), flags, size * sizeof(scalar_t), nullptr);
<<<<<<< HEAD
  return THWStorage_(newWithDataAndAllocator)(std::move(sptr), size, /* allocator */ nullptr);
=======
  return c10::make_intrusive<at::StorageImpl>(
    c10::StorageImpl::use_byte_size_t(),
    size,
    std::move(sptr),
    /*allocator=*/nullptr,
    /*resizable=*/false);
>>>>>>> bede18b0
}

static PyObject * THPStorage_(pyNewFdStorage)(PyObject *_unused, PyObject *args)
{
  HANDLE_TH_ERRORS
  // NOLINTNEXTLINE(cppcoreguidelines-init-variables)
  long long size;
  if (!PyArg_ParseTuple(args, "L", &size)) {
    return nullptr;
  }
  return THPStorage_(New)(THPStorage_(newFdStorage)(size));
  END_HANDLE_TH_ERRORS
}

static PyObject * THPStorage_(shareFd)(PyObject *_self, PyObject *noargs)
{
  HANDLE_TH_ERRORS
  auto self = (THPStorage*)_self;
  THWStorage *storage = self->cdata;
  // NOLINTNEXTLINE(cppcoreguidelines-init-variables)
  at::MapAllocator *ctx;
  // Storage is already in shared memory, just return a handle
  if ((ctx = at::MapAllocator::fromDataPtr(storage->data_ptr()))) {
    // done
  } else {
<<<<<<< HEAD
    THWStoragePtr new_storage(
        THPStorage_(newFdStorage)(storage->nbytes() / sizeof(scalar_t)));

    at::Storage new_storage_aten = at::unsafeStorageFromTH(new_storage.get(), /*retain=*/true);
=======
    at::Storage new_storage(THPStorage_(newFdStorage)(storage->nbytes()));
>>>>>>> bede18b0
    at::Storage _self_aten = torch::createStorage(_self);
    storage_copy(new_storage, _self_aten);

<<<<<<< HEAD
    THWStorage_(swap)(storage, new_storage);
=======
    std::swap(*storage, *new_storage.unsafeGetStorageImpl());
>>>>>>> bede18b0
    ctx = at::MapAllocator::fromDataPtr(storage->data_ptr());
    AT_ASSERT(ctx);
  }

  THPObjectPtr storage_handle(THPUtils_packInt32(ctx->fd()));
  if (!storage_handle) return nullptr;
  THPObjectPtr size(THPUtils_packUInt64(storage->nbytes() / sizeof(scalar_t)));
  if (!size) return nullptr;

  THPObjectPtr tuple(PyTuple_New(2));
  if (!tuple) return nullptr;
  PyTuple_SET_ITEM(tuple.get(), 0, storage_handle.release());
  PyTuple_SET_ITEM(tuple.get(), 1, size.release());
  return tuple.release();
  END_HANDLE_TH_ERRORS
}

static PyObject * THPStorage_(newSharedFd)(PyObject *_unused, PyObject *args)
{
  HANDLE_TH_ERRORS
  THPUtils_assert(PyTuple_GET_SIZE(args) == 2, "tuple of 2 items expected");
  PyObject *_tmp_fd = PyTuple_GET_ITEM(args, 0);
  PyObject *_size = PyTuple_GET_ITEM(args, 1);
  if (!THPUtils_checkLong(_tmp_fd) || !THPUtils_checkLong(_size)) {
    THPUtils_invalidArguments(args, nullptr, "_new_shared in file descriptor mode",
        1, "a file descriptor (int) and storage size (int)");
    return nullptr;
  }
  // NOLINTNEXTLINE(cppcoreguidelines-init-variables)
  int fd;
  int tmp_fd = (int) THPUtils_unpackLong(_tmp_fd);
  int64_t size = THPUtils_unpackLong(_size);
  if ((fd = dup(tmp_fd)) == -1) {
    THPUtils_setError("could not duplicate a shared memory file descriptor");
    return nullptr;
  }

  int flags = at::ALLOCATOR_MAPPED_SHAREDMEM |
              at::ALLOCATOR_MAPPED_NOCREATE |
              at::ALLOCATOR_MAPPED_KEEPFD |
              at::ALLOCATOR_MAPPED_FROMFD;
  return THPStorage_(New)(
<<<<<<< HEAD
          THWStorage_(newWithDataAndAllocator)(
            // TODO: Maybe we should read out the scalar_t size and use it for size
            at::MapAllocator::makeDataPtr(at::WITH_FD, "", fd, flags, size * sizeof(scalar_t), nullptr),
            size, /* allocator */ nullptr));
=======
    c10::make_intrusive<at::StorageImpl>(
      c10::StorageImpl::use_byte_size_t(),
      size,
      at::MapAllocator::makeDataPtr(at::WITH_FD, "", fd, flags, size, nullptr),
      /*allocator=*/nullptr,
      /*resizable=*/false));
>>>>>>> bede18b0
  END_HANDLE_TH_ERRORS
}

#else // THC_GENERIC_FILE

static PyObject * THPStorage_(shareCuda)(PyObject *_self, PyObject *noargs)
{
  HANDLE_TH_ERRORS
  auto self = (THPStorage*)_self;
  THWStorage *storage = self->cdata;

  if (storage->received_cuda()) {
    AT_ERROR(
        "Attempted to send CUDA tensor received from another process; this is not currently supported. Consider cloning before sending.");
  }

  at::DeviceGuard device_guard(storage->device());
  THPObjectPtr tuple(PyTuple_New(8));
  THPObjectPtr device(THPUtils_packInt32(storage->device().index()));
  THPObjectPtr _handle(Py_None);
  Py_INCREF(Py_None);
  THPObjectPtr size_bytes(THPUtils_packUInt64(storage->nbytes()));
  THPObjectPtr _offset_bytes(THPUtils_packInt32(0));
  THPObjectPtr _ref_counter(Py_None);
  Py_INCREF(Py_None);
  THPObjectPtr _ref_counter_offset(THPUtils_packInt32(0));
  THPObjectPtr _event_handle(Py_None);
  Py_INCREF(Py_None);
  THPObjectPtr _event_sync_required(Py_None);
  Py_INCREF(Py_None);
  if (storage->data<scalar_t>()) {
    // NOLINTNEXTLINE(cppcoreguidelines-init-variables)
    size_t base_size;
    void *base_ptr = c10::cuda::CUDACachingAllocator::getBaseAllocation(storage->data<scalar_t>(), &base_size);
    ptrdiff_t offset_bytes = (char*)storage->data<scalar_t>() - (char*)base_ptr;

    // NOLINTNEXTLINE(cppcoreguidelines-init-variables)
    cudaIpcMemHandle_t handle;
    C10_CUDA_CHECK(cudaIpcGetMemHandle(&handle, base_ptr));

    _handle = PyBytes_FromStringAndSize((char *)&handle, CUDA_IPC_HANDLE_SIZE);
    _offset_bytes = PyLong_FromSsize_t((Py_ssize_t)offset_bytes);

    // Put Storage Data behind new ref counting context
    // See Note [CUDA IPC Refcounting implementation explained]
    at::DataPtr sent_data_ptr = torch::GetNewRefCountedSentData(storage->data(), storage->device());
    auto old_data_ptr = storage->set_data_ptr(std::move(sent_data_ptr));
    auto sent_data  =  static_cast<torch::CudaIPCSentData*>(storage->data_ptr().get_context());
    sent_data->set_original_ptr(std::move(old_data_ptr));
    _ref_counter = PyBytes_FromString((sent_data->handle()).c_str());
    _ref_counter_offset = THPUtils_packInt64(sent_data->offset());

    // NOLINTNEXTLINE(cppcoreguidelines-init-variables)
    cudaIpcEventHandle_t ipc_event_handle;

#if !defined(USE_ROCM)
    if (sent_data->event_sync_required_) {
      C10_CUDA_CHECK(cudaIpcGetEventHandle(&ipc_event_handle, sent_data->event_));
    }
#else
    // ipc_event_handle unused in storage receiver, we can leave it uninitialized.
#endif

    _event_handle = PyBytes_FromStringAndSize((char *)&ipc_event_handle, CUDA_IPC_HANDLE_SIZE);
    _event_sync_required = PyBool_FromLong(sent_data->event_sync_required_);

  }

  if (!tuple || !device || !_handle || !size_bytes || !_offset_bytes || !_event_handle) {
    return nullptr;
  }
  PyTuple_SET_ITEM(tuple.get(), 0, device.release());
  // cudaIpcMemHandle_t(of basePtr)
  PyTuple_SET_ITEM(tuple.get(), 1, _handle.release());
  // Size(in bytes) of the real storage, note this is not the size of basePtr memory block.
  PyTuple_SET_ITEM(tuple.get(), 2, size_bytes.release());
  // Offset(in bytes) of the real storage in the basePtr memory block.
  // NB: this offset MUST be in bytes instead of numel, since we use (storage_handle, offset)
  //     as key in shared_cache(multiprocessing/reduction.py).
  //     Offset in numel cannot uniquely represent a storage.
  PyTuple_SET_ITEM(tuple.get(), 3, _offset_bytes.release());
  PyTuple_SET_ITEM(tuple.get(), 4, _ref_counter.release());
  PyTuple_SET_ITEM(tuple.get(), 5, _ref_counter_offset.release());
  PyTuple_SET_ITEM(tuple.get(), 6, _event_handle.release());
  PyTuple_SET_ITEM(tuple.get(), 7, _event_sync_required.release());
  return tuple.release();
  END_HANDLE_TH_ERRORS
}

static PyObject * THPStorage_(releaseIPCCounter)(PyObject *_unused, PyObject *args)
{
  HANDLE_TH_ERRORS
  THPUtils_assert(PyTuple_GET_SIZE(args) == 2, "tuple of 2 items expected");
  PyObject *_ref_counter = PyTuple_GET_ITEM(args, 0);
  PyObject *_ref_counter_offset = PyTuple_GET_ITEM(args, 1);
  if (!(PyBytes_Check(_ref_counter) &&
        THPUtils_checkLong(_ref_counter_offset))) {
    THPUtils_invalidArguments(
        args,
        nullptr,
        "_release_ipc_counter in CUDA mode",
        1,
        "(bytes _ref_counter, int _ref_counter_offset)");
    return nullptr;
  }
  std::string ref_counter_handle = PyBytes_AS_STRING(_ref_counter);
  ptrdiff_t ref_counter_offset =
      (ptrdiff_t)THPUtils_unpackLong(_ref_counter_offset);
  // We don't want to break existing code, so resource deletion is best
  // effort basis. Exception expected if producer process terminated
  // before consumer released data.
  int flags =
      at::ALLOCATOR_MAPPED_SHAREDMEM | at::ALLOCATOR_MAPPED_NOCREATE;
  try {
    auto sptr = at::RefcountedMapAllocator::makeDataPtr(
        ref_counter_handle.c_str(),
        flags,
        sizeof(int64_t) * torch::CUDA_IPC_REF_COUNTER_FILE_SIZE,
        nullptr);
    *(static_cast<int64_t*>(sptr.get()) + ref_counter_offset) -= 1;
  } catch (c10::Error& err) {
    // Already warned inside of producer process
  }
  Py_RETURN_NONE;
  END_HANDLE_TH_ERRORS
}

static std::string THPStorage_(bytesAsHandleString)(PyObject *handle) {
  // NOLINTNEXTLINE(cppcoreguidelines-init-variables)
  char* buffer;
  // NOLINTNEXTLINE(cppcoreguidelines-init-variables)
  Py_ssize_t handle_size;
  if (PyBytes_AsStringAndSize(handle, &buffer, &handle_size) == -1) {
    // NOLINTNEXTLINE(bugprone-string-constructor)
    return nullptr;
  }
  // NOLINTNEXTLINE(bugprone-string-constructor)
  THPUtils_assert(
      handle_size == CUDA_IPC_HANDLE_SIZE, "incorrect handle size");
  return std::string(buffer, handle_size);
}

static PyObject * THPStorage_(newSharedCuda)(PyObject *_unused, PyObject *args)
{
  HANDLE_TH_ERRORS
  THPUtils_assert(PyTuple_GET_SIZE(args) == 8, "tuple of 8 items expected");
  PyObject *_device = PyTuple_GET_ITEM(args, 0);
  PyObject *_handle = PyTuple_GET_ITEM(args, 1);
  PyObject *_size_bytes = PyTuple_GET_ITEM(args, 2);
  PyObject *_offset_bytes = PyTuple_GET_ITEM(args, 3);
  PyObject *_ref_counter = PyTuple_GET_ITEM(args, 4);
  PyObject *_ref_counter_offset = PyTuple_GET_ITEM(args, 5);
  PyObject *_event_handle = PyTuple_GET_ITEM(args, 6);
  PyObject *_event_sync_required = PyTuple_GET_ITEM(args, 7);
  if (!(THPUtils_checkLong(_device) && THPUtils_checkLong(_size_bytes) &&
        PyBytes_Check(_handle) && PyBytes_Check(_ref_counter) &&
        PyBytes_Check(_event_handle) && THPUtils_checkLong(_offset_bytes) &&
        THPUtils_checkLong(_ref_counter_offset) && PyBool_Check(_event_sync_required))) {
    THPUtils_invalidArguments(
        args,
        nullptr,
        "_new_shared in CUDA mode",
        1,
        "(int device, bytes handle, int storage_size_bytes, int storage_offset_bytes, bytes _ref_counter, int _ref_counter_offset, bytes event_handle, bool event_sync_required)");
    return nullptr;
  }

  size_t storage_size = (size_t)THPUtils_unpackLong(_size_bytes) / sizeof(scalar_t);
  ptrdiff_t storage_offset_bytes = (ptrdiff_t)THPUtils_unpackLong(_offset_bytes);

  int64_t device = THPUtils_unpackLong(_device);
  at::cuda::CUDAGuard device_guard(device);

#if !defined(USE_ROCM)
  if (PyObject_IsTrue(_event_sync_required)) {
    // Ensure that producer prepared all tensor's data
    std::string s_ipc_event_handle =
        THPStorage_(bytesAsHandleString)(_event_handle);
    auto ipc_event_handle = reinterpret_cast<const cudaIpcEventHandle_t*>(
        s_ipc_event_handle.c_str());
    // NOLINTNEXTLINE(cppcoreguidelines-init-variables)
    cudaEvent_t event;
    cudaIpcOpenEventHandle(&event, *ipc_event_handle);
    AT_CUDA_CHECK(
        cudaStreamWaitEvent(c10::cuda::getCurrentCUDAStream(device), event, 0));
  }
#else
  // Already synchronized inside producer stream
#endif

  std::string s_handle = THPStorage_(bytesAsHandleString)(_handle);
  std::shared_ptr<void> basePtr = c10::cuda::CUDACachingAllocator::getIpcDevPtr(s_handle);

  // Offset the basePtr to reconstruct the real storage
  // devPtr = basePtr + storage_offset
  // NOLINTNEXTLINE(cppcoreguidelines-init-variables)
  void* devPtr = basePtr.get();
  devPtr = (char*)devPtr + storage_offset_bytes;

  std::string ref_counter_handle = PyBytes_AS_STRING(_ref_counter);
  ptrdiff_t ref_counter_offset = (ptrdiff_t)THPUtils_unpackLong(_ref_counter_offset);

  struct IpcDeleterContext {
    std::string ref_counter_handle;
    ptrdiff_t ref_counter_offset;
    int64_t device;
    torch::CudaIPCReceivedData received_data;
  };

  auto ctx = std::make_unique<IpcDeleterContext>();
  ctx->ref_counter_handle = std::move(ref_counter_handle);
  ctx->ref_counter_offset = ref_counter_offset;
  ctx->device = device;
  ctx->received_data.shared_ptr_ = std::move(basePtr);

  auto cur_device = at::cuda::current_device();
  c10::DataPtr data_ptr(
      devPtr,
      ctx.release(),
      +[](void *ctx_) {
        std::unique_ptr<IpcDeleterContext> ctx(static_cast<IpcDeleterContext*>(ctx_));
        ctx->received_data.shared_ptr_.reset();

        // Sync default stream to make sure all operations related to the storage is
        // finished (otherwise another process may reuse memory and corrupt
        // data)

        // Ideally all shared memory reference counting could be replaced by
        // sending untriggered CUDA event from the producer to consumer and
        // using this event as the criteria of memory release. However, CUDA (atm 10.1)
        // does not support the creation of untriggered events and performance
        // impact of having thousands of shared events is unknown.

        // TODO: Instead of cudaStreamSynchronize it is possible to add Stream
        // Callback and release counter inside of it (need to check performance impact)
        at::cuda::stream_synchronize(c10::cuda::getCurrentCUDAStream(ctx->device));

        // We don't want to break existing code, so resource deletion is best
        // effort basis. Exception expected if producer process terminated
        // before consumer released data.
        int flags =
            at::ALLOCATOR_MAPPED_SHAREDMEM | at::ALLOCATOR_MAPPED_NOCREATE;
        try {
          auto sptr = at::RefcountedMapAllocator::makeDataPtr(
              ctx->ref_counter_handle.c_str(),
              flags,
              sizeof(int64_t) * torch::CUDA_IPC_REF_COUNTER_FILE_SIZE,
              nullptr);
          *(static_cast<int64_t*>(sptr.get()) + ctx->ref_counter_offset) -= 1;
        } catch (c10::Error& err) {
          // Already warned inside of producer process
        }
      },
      at::Device(at::DeviceType::CUDA, cur_device));

  THWStoragePtr base(THWStorage_(newWithDataAndAllocator)(
      LIBRARY_STATE
      std::move(data_ptr),
      storage_size, /* allocator */ nullptr));
  base->set_resizable(false);
  base->set_received_cuda(true);

  return THPStorage_(New)(std::move(base));
  END_HANDLE_TH_ERRORS
}
#endif

// Returns an object that holds a "weak" pointer to the THStorage.  This
// pointer keeps the THStorage struct live, but does not retain the data
// pointer.
//
// NB: This does NOT preserve object identity when you call it multiple times
static PyObject * THPStorage_(weakRef)(PyObject *_self, PyObject *args) {
  HANDLE_TH_ERRORS
  auto self = (THPStorage*)_self;
  THStorage* storage = self->cdata;
  return PyLong_FromVoidPtr(c10::raw::intrusive_ptr::make_weak(storage));
  END_HANDLE_TH_ERRORS
}

PyObject * THPStorage_(newWithWeakPtr)(PyObject *_unused, PyObject *arg)
{
  HANDLE_TH_ERRORS
  THPUtils_assert(THPUtils_checkLong(arg),
      "_new_with_weak_ptr(): arg must be an 'int'");
  THStorage *weak_storage = (THStorage*)PyLong_AsVoidPtr(arg);
  if (auto* storage = c10::raw::weak_intrusive_ptr::lock(weak_storage)) {
    return THPStorage_(New)(c10::intrusive_ptr<c10::StorageImpl>::reclaim(storage));
  }
  Py_RETURN_NONE;
  END_HANDLE_TH_ERRORS
}

PyObject * THPStorage_(freeWeakRef)(PyObject *_unused, PyObject *arg)
{
  HANDLE_TH_ERRORS
  if (arg == Py_None) {
    Py_RETURN_NONE;
  }
  THPUtils_assert(THPUtils_checkLong(arg),
      "_free_weak_ref(): arg must be an 'int'");
  THStorage *weak_storage = (THStorage*)PyLong_AsVoidPtr(arg);
  c10::raw::weak_intrusive_ptr::decref(weak_storage);

  Py_RETURN_NONE;
  END_HANDLE_TH_ERRORS
}

PyObject * THPStorage_(expired)(PyObject *_unused, PyObject *arg)
{
  HANDLE_TH_ERRORS
  THPUtils_assert(THPUtils_checkLong(arg), "_expired(): arg must be an 'int'");
  THStorage *weak_storage = (THStorage*)PyLong_AsVoidPtr(arg);
  return PyBool_FromLong(c10::raw::weak_intrusive_ptr::use_count(weak_storage) == 0);
  END_HANDLE_TH_ERRORS
}

PyObject * THPStorage_(sharedFd)(PyObject *_self, PyObject *noargs)
{
  HANDLE_TH_ERRORS
  auto self = (THPStorage*)_self;
  at::MapAllocator *ctx = nullptr;
#ifndef THC_GENERIC_FILE
  THWStorage *storage = self->cdata;
  ctx = at::MapAllocator::fromDataPtr(storage->data_ptr());
#endif

  THPUtils_assert(ctx, "couldn't retrieve a shared file descriptor");
  return THPUtils_packInt32(ctx->fd());
  END_HANDLE_TH_ERRORS
}

PyObject * THPStorage_(isShared)(PyObject *_self, PyObject *noargs)
{
  auto self = (THPStorage*)_self;
#ifdef THC_GENERIC_FILE
  Py_RETURN_TRUE;
#else
  if (at::MapAllocator::fromDataPtr(self->cdata->data_ptr()) ||
      THManagedMapAllocator::fromDataPtr(self->cdata->data_ptr())) {
    Py_RETURN_TRUE;
  } else {
    Py_RETURN_FALSE;
  }
#endif
}

// NOLINTNEXTLINE(cppcoreguidelines-avoid-c-arrays,modernize-avoid-c-arrays,cppcoreguidelines-avoid-non-const-global-variables)
static PyMethodDef THPStorage_(sharingMethods)[] = {
  {"_new_with_weak_ptr", THPStorage_(newWithWeakPtr), METH_O | METH_CLASS, nullptr},
#ifdef THC_GENERIC_FILE
  {"_share_cuda_", THPStorage_(shareCuda), METH_NOARGS, nullptr},
  {"_new_shared_cuda", THPStorage_(newSharedCuda), METH_VARARGS | METH_STATIC, nullptr},
  {"_release_ipc_counter", THPStorage_(releaseIPCCounter), METH_VARARGS | METH_STATIC, nullptr},
#else
  {"_share_fd_", THPStorage_(shareFd), METH_NOARGS, nullptr},
  {"_new_shared_fd", THPStorage_(newSharedFd), METH_VARARGS | METH_STATIC, nullptr},
  {"_new_using_fd", THPStorage_(pyNewFdStorage), METH_VARARGS | METH_STATIC, nullptr},
  {"_share_filename_", THPStorage_(shareFilename), METH_NOARGS, nullptr},
  {"_new_shared_filename", THPStorage_(newSharedFilename), METH_VARARGS | METH_STATIC, nullptr},
  {"_new_using_filename", THPStorage_(pyNewFilenameStorage), METH_VARARGS | METH_STATIC, nullptr},
#endif
  {"_weak_ref", THPStorage_(weakRef), METH_NOARGS, nullptr},
  {"_free_weak_ref", THPStorage_(freeWeakRef), METH_O | METH_STATIC, nullptr},
  {"_expired", THPStorage_(expired), METH_O | METH_STATIC, nullptr},
  {"_shared_decref", THPStorage_(sharedDecref), METH_NOARGS, nullptr},
  {"_shared_incref", THPStorage_(sharedIncref), METH_NOARGS, nullptr},
  {"_get_shared_fd", THPStorage_(sharedFd), METH_NOARGS, nullptr},
  {"is_shared", THPStorage_(isShared), METH_NOARGS, nullptr},
  {nullptr}
};<|MERGE_RESOLUTION|>--- conflicted
+++ resolved
@@ -14,7 +14,7 @@
   HANDLE_TH_ERRORS
   auto self = (THPStorage*)_self;
 #ifndef THC_GENERIC_FILE
-  THWStorage *storage = self->cdata;
+  c10::StorageImpl *storage = self->cdata;
   THManagedMapAllocator *ctx = THManagedMapAllocator::fromDataPtr(storage->data_ptr());
   if (ctx) {
     ctx->decref();
@@ -30,7 +30,7 @@
   HANDLE_TH_ERRORS
   auto self = (THPStorage*)_self;
 #ifndef THC_GENERIC_FILE
-  THWStorage *storage = self->cdata;
+  c10::StorageImpl *storage = self->cdata;
   THManagedMapAllocator *ctx = THManagedMapAllocator::fromDataPtr(storage->data_ptr());
   if (ctx) {
     ctx->incref();
@@ -42,14 +42,6 @@
 
 #ifndef THC_GENERIC_FILE
 
-static THWStorage* THPStorage_(newFilenameStorage)(ptrdiff_t size)
-{
-  int flags = at::ALLOCATOR_MAPPED_SHAREDMEM | at::ALLOCATOR_MAPPED_EXCLUSIVE;
-  std::string handle = at::NewProcessWideShmHandle();
-  return THWStorage_(newWithDataAndAllocator)(
-      THManagedMapAllocator::makeDataPtr("", handle.c_str(), flags, size * sizeof(scalar_t)), size, /* allocator */ nullptr);
-}
-
 static PyObject * THPStorage_(pyNewFilenameStorage)(PyObject *_unused, PyObject *args)
 {
   HANDLE_TH_ERRORS
@@ -58,9 +50,6 @@
   if (!PyArg_ParseTuple(args, "L", &size)) {
     return nullptr;
   }
-<<<<<<< HEAD
-  return THPStorage_(New)(THPStorage_(newFilenameStorage)(size));
-=======
 
   int flags = at::ALLOCATOR_MAPPED_SHAREDMEM | at::ALLOCATOR_MAPPED_EXCLUSIVE;
   std::string handle = at::NewProcessWideShmHandle();
@@ -70,7 +59,6 @@
     THManagedMapAllocator::makeDataPtr("", handle.c_str(), flags, size),
     /*allocator=*/nullptr,
     /*resizable=*/false));
->>>>>>> bede18b0
   END_HANDLE_TH_ERRORS
 }
 
@@ -78,7 +66,7 @@
 {
   HANDLE_TH_ERRORS
   auto self = (THPStorage*)_self;
-  THWStorage *storage = self->cdata;
+  c10::StorageImpl *storage = self->cdata;
   // NOLINTNEXTLINE(cppcoreguidelines-init-variables)
   THManagedMapAllocator *ctx;
   // Storage is already in shared memory, just return a handle
@@ -87,12 +75,6 @@
   } else {
     // TODO: retry on collision
     // TODO: free GIL - but remember to reacquire it when an exception is thrown
-<<<<<<< HEAD
-    THWStoragePtr new_storage(
-        THPStorage_(newFilenameStorage)(storage->nbytes() / sizeof(scalar_t)));
-
-    at::Storage new_storage_aten = at::unsafeStorageFromTH(new_storage.get(), /*retain=*/true);
-=======
     int flags = at::ALLOCATOR_MAPPED_SHAREDMEM | at::ALLOCATOR_MAPPED_EXCLUSIVE;
     std::string handle = at::NewProcessWideShmHandle();
     at::Storage new_storage(c10::make_intrusive<at::StorageImpl>(
@@ -102,15 +84,10 @@
       /*allocator=*/nullptr,
       /*resizable=*/false));
 
->>>>>>> bede18b0
     at::Storage _self_aten = torch::createStorage(_self);
     storage_copy(new_storage, _self_aten);
 
-<<<<<<< HEAD
-    THWStorage_(swap)(storage, new_storage);
-=======
     std::swap(*storage, *new_storage.unsafeGetStorageImpl());
->>>>>>> bede18b0
     ctx = THManagedMapAllocator::fromDataPtr(storage->data_ptr());
     AT_ASSERT(ctx);
   }
@@ -149,16 +126,6 @@
   int flags = at::ALLOCATOR_MAPPED_SHAREDMEM |
               at::ALLOCATOR_MAPPED_NOCREATE;
   return THPStorage_(New)(
-<<<<<<< HEAD
-          THWStorage_(newWithDataAndAllocator)(
-            THManagedMapAllocator::makeDataPtr(manager_handle, object_handle, flags, size * sizeof(scalar_t)),
-            size,
-            /* allocator */ nullptr));
-  END_HANDLE_TH_ERRORS
-}
-
-static THWStorage* THPStorage_(newFdStorage)(ptrdiff_t size)
-=======
     c10::make_intrusive<at::StorageImpl>(
       c10::StorageImpl::use_byte_size_t(),
       size,
@@ -169,7 +136,6 @@
 }
 
 static c10::intrusive_ptr<c10::StorageImpl> THPStorage_(newFdStorage)(ptrdiff_t size)
->>>>>>> bede18b0
 {
   int flags = at::ALLOCATOR_MAPPED_SHAREDMEM |
               at::ALLOCATOR_MAPPED_EXCLUSIVE |
@@ -177,16 +143,12 @@
               at::ALLOCATOR_MAPPED_UNLINK;
   std::string handle = at::NewProcessWideShmHandle();
   auto sptr = at::MapAllocator::makeDataPtr(handle.c_str(), flags, size * sizeof(scalar_t), nullptr);
-<<<<<<< HEAD
-  return THWStorage_(newWithDataAndAllocator)(std::move(sptr), size, /* allocator */ nullptr);
-=======
   return c10::make_intrusive<at::StorageImpl>(
     c10::StorageImpl::use_byte_size_t(),
     size,
     std::move(sptr),
     /*allocator=*/nullptr,
     /*resizable=*/false);
->>>>>>> bede18b0
 }
 
 static PyObject * THPStorage_(pyNewFdStorage)(PyObject *_unused, PyObject *args)
@@ -205,29 +167,18 @@
 {
   HANDLE_TH_ERRORS
   auto self = (THPStorage*)_self;
-  THWStorage *storage = self->cdata;
+  c10::StorageImpl *storage = self->cdata;
   // NOLINTNEXTLINE(cppcoreguidelines-init-variables)
   at::MapAllocator *ctx;
   // Storage is already in shared memory, just return a handle
   if ((ctx = at::MapAllocator::fromDataPtr(storage->data_ptr()))) {
     // done
   } else {
-<<<<<<< HEAD
-    THWStoragePtr new_storage(
-        THPStorage_(newFdStorage)(storage->nbytes() / sizeof(scalar_t)));
-
-    at::Storage new_storage_aten = at::unsafeStorageFromTH(new_storage.get(), /*retain=*/true);
-=======
     at::Storage new_storage(THPStorage_(newFdStorage)(storage->nbytes()));
->>>>>>> bede18b0
     at::Storage _self_aten = torch::createStorage(_self);
     storage_copy(new_storage, _self_aten);
 
-<<<<<<< HEAD
-    THWStorage_(swap)(storage, new_storage);
-=======
     std::swap(*storage, *new_storage.unsafeGetStorageImpl());
->>>>>>> bede18b0
     ctx = at::MapAllocator::fromDataPtr(storage->data_ptr());
     AT_ASSERT(ctx);
   }
@@ -270,19 +221,12 @@
               at::ALLOCATOR_MAPPED_KEEPFD |
               at::ALLOCATOR_MAPPED_FROMFD;
   return THPStorage_(New)(
-<<<<<<< HEAD
-          THWStorage_(newWithDataAndAllocator)(
-            // TODO: Maybe we should read out the scalar_t size and use it for size
-            at::MapAllocator::makeDataPtr(at::WITH_FD, "", fd, flags, size * sizeof(scalar_t), nullptr),
-            size, /* allocator */ nullptr));
-=======
     c10::make_intrusive<at::StorageImpl>(
       c10::StorageImpl::use_byte_size_t(),
       size,
       at::MapAllocator::makeDataPtr(at::WITH_FD, "", fd, flags, size, nullptr),
       /*allocator=*/nullptr,
       /*resizable=*/false));
->>>>>>> bede18b0
   END_HANDLE_TH_ERRORS
 }
 
@@ -292,7 +236,7 @@
 {
   HANDLE_TH_ERRORS
   auto self = (THPStorage*)_self;
-  THWStorage *storage = self->cdata;
+  c10::StorageImpl *storage = self->cdata;
 
   if (storage->received_cuda()) {
     AT_ERROR(
@@ -538,10 +482,13 @@
       },
       at::Device(at::DeviceType::CUDA, cur_device));
 
-  THWStoragePtr base(THWStorage_(newWithDataAndAllocator)(
-      LIBRARY_STATE
-      std::move(data_ptr),
-      storage_size, /* allocator */ nullptr));
+  auto base = c10::make_intrusive<at::StorageImpl>(
+    c10::StorageImpl::use_byte_size_t(),
+    storage_size,
+    std::move(data_ptr),
+    /*allocator=*/nullptr,
+    /*resizable=*/false);
+
   base->set_resizable(false);
   base->set_received_cuda(true);
 
@@ -550,15 +497,15 @@
 }
 #endif
 
-// Returns an object that holds a "weak" pointer to the THStorage.  This
-// pointer keeps the THStorage struct live, but does not retain the data
+// Returns an object that holds a "weak" pointer to the c10::StorageImpl.  This
+// pointer keeps the c10::StorageImpl struct live, but does not retain the data
 // pointer.
 //
 // NB: This does NOT preserve object identity when you call it multiple times
 static PyObject * THPStorage_(weakRef)(PyObject *_self, PyObject *args) {
   HANDLE_TH_ERRORS
   auto self = (THPStorage*)_self;
-  THStorage* storage = self->cdata;
+  c10::StorageImpl* storage = self->cdata;
   return PyLong_FromVoidPtr(c10::raw::intrusive_ptr::make_weak(storage));
   END_HANDLE_TH_ERRORS
 }
@@ -568,7 +515,7 @@
   HANDLE_TH_ERRORS
   THPUtils_assert(THPUtils_checkLong(arg),
       "_new_with_weak_ptr(): arg must be an 'int'");
-  THStorage *weak_storage = (THStorage*)PyLong_AsVoidPtr(arg);
+  c10::StorageImpl *weak_storage = (c10::StorageImpl*)PyLong_AsVoidPtr(arg);
   if (auto* storage = c10::raw::weak_intrusive_ptr::lock(weak_storage)) {
     return THPStorage_(New)(c10::intrusive_ptr<c10::StorageImpl>::reclaim(storage));
   }
@@ -584,7 +531,7 @@
   }
   THPUtils_assert(THPUtils_checkLong(arg),
       "_free_weak_ref(): arg must be an 'int'");
-  THStorage *weak_storage = (THStorage*)PyLong_AsVoidPtr(arg);
+  c10::StorageImpl *weak_storage = (c10::StorageImpl*)PyLong_AsVoidPtr(arg);
   c10::raw::weak_intrusive_ptr::decref(weak_storage);
 
   Py_RETURN_NONE;
@@ -595,7 +542,7 @@
 {
   HANDLE_TH_ERRORS
   THPUtils_assert(THPUtils_checkLong(arg), "_expired(): arg must be an 'int'");
-  THStorage *weak_storage = (THStorage*)PyLong_AsVoidPtr(arg);
+  c10::StorageImpl *weak_storage = (c10::StorageImpl*)PyLong_AsVoidPtr(arg);
   return PyBool_FromLong(c10::raw::weak_intrusive_ptr::use_count(weak_storage) == 0);
   END_HANDLE_TH_ERRORS
 }
@@ -606,7 +553,7 @@
   auto self = (THPStorage*)_self;
   at::MapAllocator *ctx = nullptr;
 #ifndef THC_GENERIC_FILE
-  THWStorage *storage = self->cdata;
+  c10::StorageImpl *storage = self->cdata;
   ctx = at::MapAllocator::fromDataPtr(storage->data_ptr());
 #endif
 
