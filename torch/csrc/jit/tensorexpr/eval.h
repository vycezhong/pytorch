#pragma once

#include <cmath>
#include <cstring>
#include <type_traits>
#include <unordered_map>
#include <vector>

#include <c10/macros/Macros.h>
#include <c10/util/Logging.h>
#include <c10/util/math_compat.h>
#include <c10/util/string_utils.h>
#include <torch/csrc/jit/tensorexpr/codegen.h>
#include <torch/csrc/jit/tensorexpr/exceptions.h>
#include <torch/csrc/jit/tensorexpr/ir.h>
#include <torch/csrc/jit/tensorexpr/ir_printer.h>
#include <torch/csrc/jit/tensorexpr/tensor.h>
#include <torch/csrc/jit/tensorexpr/types.h>
#include <torch/csrc/jit/tensorexpr/var_substitutor.h>

namespace torch {
namespace jit {
namespace tensorexpr {

class Value {
 public:
  // NOLINTNEXTLINE(cppcoreguidelines-pro-type-member-init)
  Value() : dtype_(kInt) {
    Intvalues.push_back(0);
  }

<<<<<<< HEAD
=======
  template <typename T>
  Value(Dtype dtype, T v) : dtype_(dtype) {
#define TYPE_CASE(Type, Name)  \
  if (dtype == k##Name) {      \
    Name##values.push_back(v); \
    return;                    \
  }
    AT_FORALL_SCALAR_TYPES_AND3(Bool, Half, BFloat16, TYPE_CASE);
#undef TYPE_CASE
    throw unsupported_dtype();
  }

>>>>>>> 3c15822f
#define VALUE_CTOR(Type, Name)      \
  Value(Type v) : dtype_(k##Name) { \
    Name##values.push_back(v);      \
  }
  // NOLINTNEXTLINE(cppcoreguidelines-pro-type-member-init)
  AT_FORALL_SCALAR_TYPES_AND3(Bool, Half, BFloat16, VALUE_CTOR);
#undef VALUE_CTOR

#define VALUE_VEC_CTOR(Type, Name)  \
  Value(const std::vector<Type>& v) \
      : dtype_(Dtype(k##Name, v.size())), Name##values(v) {}
  // NOLINTNEXTLINE(cppcoreguidelines-pro-type-member-init)
  AT_FORALL_SCALAR_TYPES_AND3(Bool, Half, BFloat16, VALUE_VEC_CTOR);
#undef VALUE_VEC_CTOR

  template <typename T>
  T as() const;

  template <typename T>
  const std::vector<T>& as_vec() const;

  Dtype dtype() const {
    return dtype_;
  }

 private:
  Dtype dtype_;

#define VALUE_STORAGE(Type, Name) std::vector<Type> Name##values;
  AT_FORALL_SCALAR_TYPES_AND3(Bool, Half, BFloat16, VALUE_STORAGE);
#undef VALUE_STORAGE
  void* ptr;
};

#define VALUE_AS_DISPATCH(Type, Name)   \
  template <>                           \
  inline Type Value::as<Type>() const { \
    if (dtype_ != k##Name) {            \
      throw unsupported_dtype();        \
    }                                   \
    return Name##values[0];             \
  }
AT_FORALL_SCALAR_TYPES_AND3(Bool, Half, BFloat16, VALUE_AS_DISPATCH);
#undef VALUE_AS_DISPATCH

#define VALUE_AS_VEC_DISPATCH(Type, Name)                       \
  template <>                                                   \
  inline const std::vector<Type>& Value::as_vec<Type>() const { \
    if (dtype_.scalar_type() != ScalarType::Name) {             \
      throw unsupported_dtype();                                \
    }                                                           \
    return Name##values;                                        \
  }
AT_FORALL_SCALAR_TYPES_AND3(Bool, Half, BFloat16, VALUE_AS_VEC_DISPATCH);
#undef VALUE_AS_VEC_DISPATCH

template <typename To, typename From>
To raw_bitcast(const From& src) {
  TORCH_CHECK(sizeof(To) == sizeof(From), "Invalid bitcast invocation");
  To storage;
  std::memcpy(&storage, &src, sizeof(From));
  return reinterpret_cast<To&>(storage);
}

class SimpleIREvaluatorImpl;
class TORCH_API SimpleIREvaluator : public CodeGen {
 public:
  SimpleIREvaluator(
      StmtPtr stmt,
      const std::vector<BufferArg>& buffer_args,
      at::Device device = at::kCPU,
      const std::string& kernel_func_name = "func");

  ~SimpleIREvaluator() override;

  void call(const std::vector<CallArg>& args) override;
  void call_raw(const std::vector<void*>& args) override;

  template <typename... Ts>
  void operator()(const Ts&... ts) {
    // NOLINTNEXTLINE(cppcoreguidelines-init-variables)
    std::vector<CallArg> args({CallArg(ts)...});
    call(args);
  }

  void bindVar(VarPtr v, ExprPtr e);
  Value value() const;

 private:
  void bindArg(const BufferArg& buf, void* data);
  void expand_intrinsics() {
    GenericIntrinsicsExpander intrinsics_expander;
    apply_mutator(&intrinsics_expander);
  }

  std::unique_ptr<SimpleIREvaluatorImpl> impl_;
};

template <class CodeGenType>
class ExprEval {
 public:
  using BufferArg = CodeGen::BufferArg;
  using CallArg = CodeGen::CallArg;

  template <typename... Ts>
  // NOLINTNEXTLINE(cppcoreguidelines-pro-type-member-init)
  ExprEval(const ExprHandle& expr, Ts... ts)
      : ExprEval(expr, {BufferArg(ts)...}) {}

  // NOLINTNEXTLINE(cppcoreguidelines-pro-type-member-init)
  ExprEval(const ExprHandle& expr, const std::vector<BufferArg>& buffer_args)
      : dtype_(expr.dtype()) {
    // NOLINTNEXTLINE(cppcoreguidelines-init-variables)
    std::vector<BufferArg> buffer_args_extended = buffer_args;
    Placeholder ret_buf("ret_val", dtype_, {1});
    // NOLINTNEXTLINE(cppcoreguidelines-init-variables)
    std::vector<ExprPtr> indices;
    ExprPtr zero = alloc<IntImm>(0);
    for (size_t i = 0; i < ret_buf.data()->ndim(); i++) {
      indices.push_back(zero);
    }
    // NOLINTNEXTLINE(cppcoreguidelines-init-variables)
    StmtPtr store_stmt =
        // NOLINTNEXTLINE(clang-analyzer-cplusplus.NewDeleteLeaks)
        alloc<Store>(ret_buf.data(), indices, expr.node());
    buffer_args_extended.emplace_back(ret_buf);
    codegen_.reset(new CodeGenType(store_stmt, buffer_args_extended));
  }

  template <typename... Ts>
  void operator()(Ts... ts) {
    call(ts...);
  }

  void operator()(const std::vector<CallArg>& call_args) {
    call(call_args);
  }

  void bindVar(VarPtr v, ExprPtr e) {
    codegen_->bindVar(v, e);
  }

  void bindVar(const VarHandle& v, const ExprHandle& e) {
    codegen_->bindVar(v.node(), e.node());
  }

  template <typename... Ts>
  void call(Ts... ts) {
    call({CallArg(ts)...});
  }

  void call(const std::vector<CallArg>& call_args) {
    // NOLINTNEXTLINE(cppcoreguidelines-init-variables)
    std::vector<CallArg> call_args_extended = call_args;
    switch (dtype_.scalar_type()) {
#define TYPE_CASE(Type, Name)                           \
  case ScalarType::Name: {                              \
    std::vector<Type> ret_val_arg(1);                   \
    call_args_extended.push_back(CallArg(ret_val_arg)); \
    codegen_->call(call_args_extended);                 \
    ret_value_ = Value(ret_val_arg[0]);                 \
  } break;
      // NOLINTNEXTLINE(modernize-use-emplace)
      AT_FORALL_SCALAR_TYPES_AND2(Half, BFloat16, TYPE_CASE);
#undef TYPE_CASE
      case ScalarType::Bool: {
        // NOLINTNEXTLINE(cppcoreguidelines-init-variables)
        std::vector<unsigned char> ret_val_arg(1);
        call_args_extended.emplace_back(ret_val_arg.data());
        codegen_->call(call_args_extended);
        ret_value_ = Value((bool)ret_val_arg[0]);
      } break;
      default:
        throw unsupported_dtype();
    }
  }

  void call_raw(const std::vector<void*>& args) {
    // NOLINTNEXTLINE(cppcoreguidelines-init-variables)
    std::vector<void*> args_extended = args;
    switch (dtype_.scalar_type()) {
#define TYPE_CASE(Type, Name)                    \
  case ScalarType::Name: {                       \
    std::vector<Type> ret_val_arg(1);            \
    args_extended.push_back(ret_val_arg.data()); \
    codegen_->call_raw(args_extended);           \
    ret_value_ = Value(ret_val_arg[0]);          \
  } break;
      AT_FORALL_SCALAR_TYPES_AND2(Half, BFloat16, TYPE_CASE);
#undef TYPE_CASE
      case ScalarType::Bool: {
        // NOLINTNEXTLINE(cppcoreguidelines-init-variables)
        std::vector<unsigned char> ret_val_arg(1);
        args_extended.push_back(ret_val_arg.data());
        codegen_->call_raw(args_extended);
        ret_value_ = Value((bool)ret_val_arg[0]);
      } break;
      default:
        throw unsupported_dtype();
    }
  }

  template <typename T>
  T value(const std::vector<void*>& args) {
    call_raw(args);
    return ret_value_.as<T>();
  }

  template <typename T, typename... Ts>
  T value(Ts... ts) {
    call(std::forward<Ts>(ts)...);
    return ret_value_.as<T>();
  }

  Dtype dtype() {
    return dtype_;
  }

 private:
  Dtype dtype_;
  std::unique_ptr<CodeGenType> codegen_;
  Value ret_value_;
};

// Substitutes the given vars with their corresponding expressions in the input
// expression.
inline ExprPtr Substitute(ExprPtr expr, const VarMapping& var_mapping) {
  VarSubMutator var_sub(var_mapping);
  return expr->accept_mutator(&var_sub);
}

// Substitutes the given vars with their corresponding expressions in the input
// statement.
inline StmtPtr Substitute(StmtPtr stmt, const VarMapping& var_mapping) {
  VarSubMutator var_sub(var_mapping);
  return stmt->accept_mutator(&var_sub);
}

// Creates a clone of the input expression and substitutes the given vars with
// their corresponding expressions in the clone.
// NOTE: This works because cloning reuses variables and does not create new
// ones, and `VarMapping` input has variables as the key.
inline ExprPtr SubstituteInClone(ExprPtr expr, const VarMapping& var_mapping) {
  VarSubMutator var_sub(var_mapping);
  return Expr::clone(expr)->accept_mutator(&var_sub);
}

// Creates a clone of the input statement and substitutes the given vars with
// their corresponding expressions in the clone.
// NOTE: This works because cloning reuses variables and does not create new
// ones, and `VarMapping` input has variables as the key.
inline StmtPtr SubstituteInClone(StmtPtr stmt, const VarMapping& var_mapping) {
  VarSubMutator var_sub(var_mapping);
  return Stmt::clone(stmt)->accept_mutator(&var_sub);
}

} // namespace tensorexpr
} // namespace jit
} // namespace torch<|MERGE_RESOLUTION|>--- conflicted
+++ resolved
@@ -29,8 +29,6 @@
     Intvalues.push_back(0);
   }
 
-<<<<<<< HEAD
-=======
   template <typename T>
   Value(Dtype dtype, T v) : dtype_(dtype) {
 #define TYPE_CASE(Type, Name)  \
@@ -43,7 +41,6 @@
     throw unsupported_dtype();
   }
 
->>>>>>> 3c15822f
 #define VALUE_CTOR(Type, Name)      \
   Value(Type v) : dtype_(k##Name) { \
     Name##values.push_back(v);      \
@@ -64,6 +61,8 @@
 
   template <typename T>
   const std::vector<T>& as_vec() const;
+
+  int64_t intValue() const;
 
   Dtype dtype() const {
     return dtype_;
