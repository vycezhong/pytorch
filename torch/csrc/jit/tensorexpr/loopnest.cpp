#include <torch/csrc/jit/tensorexpr/loopnest.h>

#include <algorithm>
#include <stdexcept>
#include <typeinfo>
#include <unordered_map>
#include <unordered_set>
#include <vector>

#include <c10/util/Logging.h>
#include <c10/util/irange.h>
#include <c10/util/string_utils.h>

#include <ATen/core/functional.h>
#include <torch/csrc/jit/jit_log.h>
#include <torch/csrc/jit/tensorexpr/analysis.h>
#include <torch/csrc/jit/tensorexpr/bounds_inference.h>
#include <torch/csrc/jit/tensorexpr/eval.h>
#include <torch/csrc/jit/tensorexpr/expr.h>
#include <torch/csrc/jit/tensorexpr/ir.h>
#include <torch/csrc/jit/tensorexpr/ir_cloner.h>
#include <torch/csrc/jit/tensorexpr/ir_mutator.h>
#include <torch/csrc/jit/tensorexpr/ir_printer.h>
#include <torch/csrc/jit/tensorexpr/ir_simplifier.h>
#include <torch/csrc/jit/tensorexpr/ir_verifier.h>
#include <torch/csrc/jit/tensorexpr/tensor.h>

#include <stdexcept>
#include <unordered_map>
#include <unordered_set>
#include <vector>

namespace torch {
namespace jit {
namespace tensorexpr {

LoopNest::LoopNest(const LoopNest& other)
    : root_stmt_(Stmt::clone(other.root_stmt_)),
      output_bufs_(other.output_bufs_) {
  verify(root_stmt_);
}

LoopNest::LoopNest(StmtPtr stmt, std::unordered_set<BufPtr> output_bufs)
    : root_stmt_(stmt), output_bufs_(std::move(output_bufs)) {
  verify(root_stmt_);
}

// NOLINTNEXTLINE(cppcoreguidelines-pro-type-member-init)
LoopNest::LoopNest(
    const std::vector<Tensor>& output_tensors,
    const std::vector<Tensor>& tensors_to_compute) {
  initialize(output_tensors, tensors_to_compute);
  verify(root_stmt_);
}

// NOLINTNEXTLINE(cppcoreguidelines-pro-type-member-init)
LoopNest::LoopNest(const std::vector<Tensor>& output_tensors) {
  initialize(output_tensors, output_tensors);
  verify(root_stmt_);
}

std::vector<BufPtr> LoopNest::getIntermediateBufs() const {
  std::vector<BufPtr> result;
  std::unordered_set<BufPtr> result_set;
  auto input_bufs = getInputBufs();
  auto bufs = NodeFinder<Buf>::find(root_stmt_);
  for (auto buf : bufs) {
    if (!output_bufs_.count(buf) && !input_bufs.count(buf) &&
        !result_set.count(buf)) {
      result.push_back(buf);
      result_set.insert(buf);
    }
  }
  return result;
}

const std::unordered_set<BufPtr> LoopNest::getInputBufs() const {
  std::unordered_set<BufPtr> result;
  auto buf_load_store_uses = findLoadOrStoreUses(root_stmt_);
  for (auto& kv : buf_load_store_uses) {
    bool has_store = false;
    for (auto& use : kv.second) {
      if (use.isStore) {
        has_store = true;
        break;
      }
    }
    if (!has_store) {
      result.insert(kv.first);
    }
  }
  return result;
}

class IndexFlattener : public IRMutator {
 public:
  StmtPtr flatten(StmtPtr s) {
    return s->accept_mutator(this);
  }

  ExprPtr mutate(LoadPtr v) override {
    if (v->indices().size() == 1) {
      return v;
    }
    return alloc<Load>(
        v->dtype(),
        v->buf(),
        std::vector<ExprPtr>({flatten_index(v->buf()->dims(), v->indices())}));
  }

  StmtPtr mutate(StorePtr v) override {
    ExprPtr value = v->value();
    ExprPtr new_value = value->accept_mutator(this);
    if (v->indices().size() == 1 && value == new_value) {
      return v;
    }
    std::vector<ExprPtr> indices = {
        flatten_index(v->buf()->dims(), v->indices())};
    v->set_indices(indices);
    v->set_value(new_value);
    return v;
  }
};

static bool isValidIdentifierChar(char c, size_t pos) {
  return islower(c) || isupper(c) || c == '_' || (pos > 0 && isdigit(c));
}

// replaces all invalid characters with underscore
std::string sanitizeName(const std::string& input_name) {
  std::stringstream sanitized_name;
  for (size_t i = 0; i < input_name.size(); ++i) {
    if (isValidIdentifierChar(input_name[i], i)) {
      sanitized_name << input_name[i];
    } else {
      if (i == 0) {
        // Don't start names with underscore
        sanitized_name << "v";
      }
      sanitized_name << "_";
    }
  }
  return sanitized_name.str();
}

class VarNameSanitizer : public IRMutator {
 public:
  ExprPtr mutate(BufPtr v) override {
    if (seen_bufs_.count(v)) {
      return v;
    }
    const std::string& name = v->name_hint();
    auto new_name = sanitizeName(name);
    if (taken_names_.count(new_name)) {
      new_name = getNextAvailableName(new_name);
    }
    v->set_name_hint(new_name);
    taken_names_.insert(new_name);
    seen_bufs_.insert(v);
    return v;
  }

  ExprPtr mutate(VarPtr v) override {
    if (seen_vars_.count(v)) {
      return v;
    }
    const std::string& name = v->name_hint();
    auto new_name = sanitizeName(name);
    if (taken_names_.count(new_name)) {
      new_name = getNextAvailableName(new_name);
    }
    v->set_name_hint(new_name);
    taken_names_.insert(new_name);
    seen_vars_.insert(v);
    return v;
  }

  StmtPtr mutate(ForPtr v) override {
    auto new_name = getNextAvailableName(getIndexVarNameAtLevel(level_));
    if (seen_index_vars_.count(v->var())) {
      auto new_var = alloc<Var>("", v->var()->dtype());
      Substitute(v, {{v->var(), new_var}});
    }
    v->var()->set_name_hint(new_name);
    seen_index_vars_.insert(v->var());
    seen_vars_.insert(v->var());
    taken_names_.insert(new_name);
    level_++;
    v->body()->accept_mutator(this);
    level_--;
    v->start()->accept_mutator(this);
    v->stop()->accept_mutator(this);
    return v;
  }

  std::string getIndexVarNameAtLevel(int level_) {
    int names_num = index_var_names_.size();
    int counter = level_ / names_num;
    if (counter == 0) {
      return index_var_names_[level_ % names_num];
    } else {
      return index_var_names_[level_ % names_num] + std::to_string(counter);
    }
  }
  std::string getNextAvailableName(const std::string& base_name) {
    std::string name = base_name;
    int counter = 0;
    while (taken_names_.count(name)) {
      counter++;
      name = base_name + "_" + std::to_string(counter);
    }
    return name;
  }

 private:
  std::vector<std::string> index_var_names_ =
      {"i", "j", "k", "l", "m", "n", "o", "p"};
  std::unordered_set<std::string> taken_names_;
  std::unordered_set<VarPtr> seen_index_vars_;
  std::unordered_set<VarPtr> seen_vars_;
  std::unordered_set<BufPtr> seen_bufs_;
  int level_ = 0;
};

StmtPtr LoopNest::sanitizeNames(StmtPtr s) {
  VarNameSanitizer r;
  s->accept_mutator(&r);
  return s;
}

class Vectorizer : public IRMutator {
 public:
  StmtPtr vectorize(ForPtr v) {
    StmtPtr body = v->body();
    VarPtr var = v->var();
    ExprPtr start = v->start();
    ExprPtr stop = v->stop();

    auto start_imm = intValue(start);
    auto stop_imm = intValue(stop);
    if (!start_imm) {
      // Can't vectorize due to non-constant loop start!
      success_ = false;
      return v;
    }

    if (!stop_imm) {
      // Can't vectorize due to non-constant loop stop!
      success_ = false;
      return v;
    }

    var_ = var;
    start_ = immLike(start, *start_imm);
    lanes_ = *stop_imm;

    StmtPtr new_body = body->accept_mutator(this);
    if (new_body == body) {
      // Vectorization failed!
      success_ = false;
      return v;
    }

    return new_body;
  }

  bool success() const {
    return success_;
  }

  ExprPtr mutate(AddPtr v) override {
    std::vector<ExprPtr> inputs = {v->lhs(), v->rhs()};
    return try_vectorize(v, inputs, [&]() {
      return ExprHandle(inputs[0]) + ExprHandle(inputs[1]);
    });
  }

  ExprPtr mutate(SubPtr v) override {
    std::vector<ExprPtr> inputs = {v->lhs(), v->rhs()};
    return try_vectorize(v, inputs, [&]() {
      return ExprHandle(inputs[0]) - ExprHandle(inputs[1]);
    });
  }

  ExprPtr mutate(MulPtr v) override {
    std::vector<ExprPtr> inputs = {v->lhs(), v->rhs()};
    return try_vectorize(v, inputs, [&]() {
      return ExprHandle(inputs[0]) * ExprHandle(inputs[1]);
    });
  }

  ExprPtr mutate(DivPtr v) override {
    std::vector<ExprPtr> inputs = {v->lhs(), v->rhs()};
    return try_vectorize(v, inputs, [&]() {
      return ExprHandle(inputs[0]) / ExprHandle(inputs[1]);
    });
  }

  ExprPtr mutate(ModPtr v) override {
    std::vector<ExprPtr> inputs = {v->lhs(), v->rhs()};
    return try_vectorize(v, inputs, [&]() {
      return ExprHandle(inputs[0]) % ExprHandle(inputs[1]);
    });
  }

  ExprPtr mutate(AndPtr v) override {
    std::vector<ExprPtr> inputs = {v->lhs(), v->rhs()};
    return try_vectorize(v, inputs, [&]() {
      return ExprHandle(inputs[0]) & ExprHandle(inputs[1]);
    });
  }

  ExprPtr mutate(OrPtr v) override {
    std::vector<ExprPtr> inputs = {v->lhs(), v->rhs()};
    return try_vectorize(v, inputs, [&]() {
      return ExprHandle(inputs[0]) | ExprHandle(inputs[1]);
    });
  }

  ExprPtr mutate(XorPtr v) override {
    std::vector<ExprPtr> inputs = {v->lhs(), v->rhs()};
    return try_vectorize(v, inputs, [&]() {
      return ExprHandle(inputs[0]) ^ ExprHandle(inputs[1]);
    });
  }

  ExprPtr mutate(LshiftPtr v) override {
    std::vector<ExprPtr> inputs = {v->lhs(), v->rhs()};
    return try_vectorize(v, inputs, [&]() {
      return ExprHandle(inputs[0]) << ExprHandle(inputs[1]);
    });
  }

  ExprPtr mutate(RshiftPtr v) override {
    std::vector<ExprPtr> inputs = {v->lhs(), v->rhs()};
    return try_vectorize(v, inputs, [&]() {
      return ExprHandle(inputs[0]) >> ExprHandle(inputs[1]);
    });
  }

  ExprPtr mutate(MaxPtr v) override {
    std::vector<ExprPtr> inputs = {v->lhs(), v->rhs()};
    return try_vectorize(v, inputs, [&]() {
      return Max::make(
          ExprHandle(inputs[0]), ExprHandle(inputs[1]), v->propagate_nans());
    });
  }

  ExprPtr mutate(MinPtr v) override {
    std::vector<ExprPtr> inputs = {v->lhs(), v->rhs()};
    return try_vectorize(v, inputs, [&]() {
      return Min::make(
          ExprHandle(inputs[0]), ExprHandle(inputs[1]), v->propagate_nans());
    });
  }

  ExprPtr mutate(CompareSelectPtr v) override {
    std::vector<ExprPtr> inputs = {
        v->lhs(), v->rhs(), v->ret_val1(), v->ret_val2()};
    return try_vectorize(v, inputs, [&]() {
      return CompareSelect::make(
          ExprHandle(inputs[0]),
          ExprHandle(inputs[1]),
          ExprHandle(inputs[2]),
          ExprHandle(inputs[3]),
          v->compare_select_op(),
          v->bias());
    });
  }

  ExprPtr mutate(BitCastPtr v) override {
    std::vector<ExprPtr> inputs = {v->src_value()};
    return try_vectorize(v, inputs, [&]() {
      return BitCast::make(
          Dtype(v->dtype().scalar_type(), lanes_), ExprHandle(inputs[0]));
    });
  }

  ExprPtr mutate(CastPtr v) override {
    std::vector<ExprPtr> inputs = {v->src_value()};
    return try_vectorize(v, inputs, [&]() {
      return Cast::make(
          Dtype(v->dtype().scalar_type(), lanes_), ExprHandle(inputs[0]));
    });
  }

  ExprPtr mutate(VarPtr v) override {
    if (v == var_) {
      return Ramp::make(
                 ExprHandle(start_), ExprHandle(immLike(start_, 1)), lanes_)
          .node();
    }

    return v;
  }

  ExprPtr mutate(RampPtr v) override {
    ExprPtr base = v->base();
    ExprPtr stride = v->stride();

    ExprPtr base_new = base->accept_mutator(this);
    ExprPtr stride_new = stride->accept_mutator(this);

    if (base_new == base && stride_new == stride) {
      return v;
    }

    // Can't vectorize a Ramp!
    success_ = false;
    return v;
  }

  ExprPtr mutate(LoadPtr v) override {
    Dtype dtype(v->dtype().scalar_type(), lanes_);
    BufPtr buf = v->buf();
    std::vector<ExprPtr> inputs = {v->flat_index()};
    return try_vectorize(v, inputs, [&]() {
      return Load::make(dtype, BufHandle(buf), {ExprHandle(inputs[0])});
    });
  }

  ExprPtr mutate(ReduceOpPtr v) override {
    Dtype dtype(v->dtype().scalar_type(), lanes_);

    std::vector<ExprPtr> inputs = {v->body()};

    auto out = try_vectorize(v, inputs, [&]() {
      return ExprHandle(
          alloc<ReduceOp>(inputs[0], v->reduce_args(), v->reducer()));
    });
    return out;
  }

  ExprPtr mutate(BroadcastPtr v) override {
    ExprPtr val = v->value();
    ExprPtr new_val = val->accept_mutator(this);
    if (new_val == val) {
      return v;
    }

    // Can't vectorize a Broadcast!
    success_ = false;
    return v;
  }

  ExprPtr mutate(IfThenElsePtr v) override {
    ExprPtr condition = v->condition();
    ExprPtr new_condition = condition->accept_mutator(this);
    if (new_condition != condition) {
      // Can't vectorize an IfThenElse condition!
      success_ = false;
      return v;
    }

    std::vector<ExprPtr> inputs = {v->true_value(), v->false_value()};
    return try_vectorize(v, inputs, [&]() {
      return IfThenElse::make(
          ExprHandle(condition), ExprHandle(inputs[0]), ExprHandle(inputs[1]));
    });
  }

  ExprPtr mutate(IntrinsicsPtr v) override {
    std::vector<ExprPtr> inputs = v->params();
    return try_vectorize(v, inputs, [&]() {
      return ExprHandle(alloc<Intrinsics>(v->op_type(), inputs));
    });
  }

  StmtPtr mutate(StorePtr v) override {
    BufPtr buf = v->buf();
    std::vector<ExprPtr> inputs = {v->flat_index(), v->value()};
    return try_vectorize(v, inputs, [&]() {
      return Store::make(
          BufHandle(buf), {ExprHandle(inputs[0])}, ExprHandle(inputs[1]));
    });
  }

  StmtPtr mutate(ForPtr v) override {
    VarPtr var = v->var();
    ExprPtr start = v->start();
    ExprPtr stop = v->stop();
    LoopOptions loop_options = v->loop_options();

    ExprPtr new_start = start->accept_mutator(this);
    ExprPtr new_stop = stop->accept_mutator(this);

    if (new_start != start || new_stop != stop) {
      // Can't vectorize nested For with dependent loop bounds!
      success_ = false;
      return v;
    }

    StmtPtr body = v->body();
    StmtPtr new_body = body->accept_mutator(this);

    if (new_body == body) {
      return (ForPtr)v;
    }

    return alloc<For>(var, new_start, new_stop, new_body, loop_options);
  }

  StmtPtr mutate(BlockPtr v) override {
    // IRMutator does in-place mutations. But the logic in vectorization checks
    // for success by looking for a new stmt. So, we override the in-place
    // mutations and create a clone here if any of its statements change.
    // TODO: Can we change the logic of vectorizer so that we don't need this?
    bool any_change = false;
    std::vector<StmtPtr> stmts;
    for (StmtPtr stmt : *v) {
      StmtPtr stmt_new = stmt->accept_mutator(this);
      if (stmt != stmt_new) {
        any_change = true;
      } else {
        stmt_new = Stmt::clone(stmt);
      }
      if (stmt_new) {
        stmts.push_back(stmt_new);
      }
    }
    if (any_change) {
      return alloc<Block>(stmts);
    }
    return v;
  }

  template <typename T>
  ExprPtr try_vectorize(ExprPtr e, std::vector<ExprPtr>& inputs, T&& vec_ctor) {
    bool vectorize = vectorize_inputs(inputs);
    if (vectorize) {
      return vec_ctor().node();
    }

    return e;
  }

  template <typename T>
  StmtPtr try_vectorize(StmtPtr s, std::vector<ExprPtr>& inputs, T&& vec_ctor) {
    bool vectorize = vectorize_inputs(inputs);
    if (vectorize) {
      return vec_ctor();
    }

    return (StmtPtr)s;
  }

  bool vectorize_inputs(std::vector<ExprPtr>& inputs) {
    bool any_vectorized = false;
    std::vector<ExprPtr> new_inputs;

    // Attempt to vectorize each input.
    for (ExprPtr& in : inputs) {
      ExprPtr new_in = in->accept_mutator(this);
      new_inputs.push_back(new_in);
      if (new_in != in) {
        any_vectorized = true;
      }
    }

    // If none of them vectorized, then don't vectorize this.
    if (!any_vectorized) {
      return false;
    }

    // Insert broadcasts for any inputs that weren't vectorized.
    for (size_t i = 0; i < inputs.size(); ++i) {
      if (inputs[i] == new_inputs[i]) {
        inputs[i] = Broadcast::make(ExprHandle(inputs[i]), lanes_).node();
      } else {
        inputs[i] = new_inputs[i];
      }
    }

    // And then vectorize this node.
    return true;
  }

  VarPtr var_ = nullptr;
  int lanes_ = 0;
  ExprPtr start_ = nullptr;
  bool success_ = true;
};

bool LoopNest::vectorize(ForPtr f) {
  BlockPtr b = to<Block>(f->get_parent());
  if (!b) {
    return false;
  }

  // Can't vectorize reduction axes.
  auto reductions = NodeFinder<ReduceOp>::find(f);
  for (auto r : reductions) {
    if (std::find(r->reduce_args().begin(), r->reduce_args().end(), f->var()) !=
        r->reduce_args().end()) {
      return false;
    }
  }

  Vectorizer v;
  StmtPtr new_f = nullptr;
  new_f = Stmt::clone(f);
  normalize(to<For>(new_f));
  new_f = FlattenIndexes(new_f);
  new_f = v.vectorize(to<For>(new_f));
  if (!v.success()) {
    // We clone f before vectorizing. So, any partial vectorization will
    // have modified the clone. In case of an exception, we can continue
    // using f.
    new_f = f;
  }

  if (new_f != f) {
    b->replace_stmt(f, IRSimplifier::simplify(new_f));
    return true;
  }

  // Vectorization was not successful.
  return false;
}

void LoopNest::initialize(
    const std::vector<Tensor>& output_tensors,
    const std::vector<Tensor>& tensors_to_compute) {
  for (auto t : output_tensors) {
    output_bufs_.insert(t.buf());
  }

  std::vector<StmtPtr> loops;
  for (Tensor t : tensors_to_compute) {
    StmtPtr loop = t.stmt();
    if (loop->get_parent()) {
      std::cerr << "Error: creating a loopnest from already used Tensors\n";
      loops = {};
      break;
    }
    // Flatten initializers.
    if (BlockPtr block = to<Block>(loop)) {
      for (auto s : block->stmts()) {
        block->remove_stmt(s);
        loops.push_back(s);
      }
    } else {
      loops.push_back(loop);
    }
  }

  root_stmt_ = alloc<Block>(loops);
}

class FunctionInliner : public IRMutator {
 public:
  FunctionInliner(StorePtr producer, std::unordered_set<BufPtr> outputs)
      : buf_(producer->buf()),
        producer_(producer),
        outputs_(std::move(outputs)) {
    success_ = true;
    for (auto i : producer->indices()) {
      if (auto index_var = to<Var>(i)) {
        index_vars_.insert(index_var);
        producer_index_vars_.push_back(index_var);
      } else {
        // If the index can be a constant, then that dimension must have size 1
        // (since we don't support in-place writes). Resolves issue 52581.
        auto index_val = evalInt(i);
        if (!index_val || *index_val != 0) {
          success_ = false;
          break;
        }
        producer_index_vars_.push_back(nullptr);
      }
    }
  }

  bool success() const {
    return success_;
  }

 private:
  ExprPtr mutate_loads(BufPtr buf, std::vector<ExprPtr> dims) {
    std::vector<VarPtr> index_vars;
    if (buf->ndim() != producer_index_vars_.size()) {
      // Dimensions of producer and consumer expressions do not match in inliner
      // in the fuser
      success_ = false;
      return nullptr;
    }
    for (const auto i : c10::irange(buf->ndim())) {
      VarPtr func_callee_arg = producer_index_vars_.at(i);
      ExprPtr func_caller_param = dims.at(i);
      if (func_callee_arg == nullptr) {
        auto param_val = evalInt(func_caller_param);
        if (!param_val || *param_val != 0) {
          // We are implicitly assuming that if you have an index of 0, that
          // must also be inlined into an index of 0.
          success_ = false;
          return nullptr;
        }
        continue;
      }
      auto iter = inline_mapping_.find(func_callee_arg);
      if (iter != inline_mapping_.end()) {
        // Duplicated variables
        success_ = false;
        return nullptr;
      }
      // Add a mapping for each function parameter to it's source name.
      inline_mapping_[func_callee_arg] = func_caller_param;
      GRAPH_DEBUG(
          "ComputeInline: Inline mapping: ",
          std::to_string(func_callee_arg),
          " -> ",
          std::to_string(func_caller_param));
      index_vars.push_back(func_callee_arg);
    }

    // Call the actual replacement.
    ExprPtr body = producer_->value();
    GRAPH_DEBUG("ComputeInline: Before rewriting body: ", std::to_string(body));
    ExprPtr result = Expr::clone(body)->accept_mutator(this);
    GRAPH_DEBUG(
        "ComputeInline: After rewriting body: ", std::to_string(result));

    // Remove the mappings we created for this function parameters.
    for (auto v : index_vars) {
      for (auto& pair : random_bindings_) {
        if (pair.second.erase(v)) {
          ExprPtr inlined = inline_mapping_[v];
          for (auto nv : VarFinder::find(inlined)) {
            pair.second.insert(nv);
          }
        }
      }
      GRAPH_DEBUG("ComputeInline: Inline mapping: erasing", std::to_string(v));
      inline_mapping_.erase(v);
    }
    return result;
  }

  ExprPtr mutate(LoadPtr v) override {
    if (!success()) {
      return v;
    }
    BufPtr buf = v->buf();
    if (buf != buf_) {
      return IRMutator::mutate(v);
    }

    if (v->indices().size() != buf->ndim()) {
      // Number of indices doesn't match buf rank in the fuser
      success_ = false;
      return v;
    }
    auto result = mutate_loads(buf, v->indices());
    if (!result) {
      // If we don't inline successfully return the given load.
      success_ = false;
      return v;
    }
    return result;
  }

  // Replace the target variable with the caller expressions.
  ExprPtr mutate(VarPtr v) override {
    if (!success()) {
      return v;
    }
    auto iter = inline_mapping_.find(v);
    if (iter == inline_mapping_.end()) {
      return v;
    } else {
      ExprPtr expr = iter->second;
      // Continue to transform the value from the lookup table.
      return expr->accept_mutator(this);
    }
  }

  // Handle random intrinsics which should be cached.
  ExprPtr mutate(IntrinsicsPtr v) override {
    if (!success()) {
      return v;
    }
    if (!in_producer_ || v->op_type() != kRand) {
      return IRMutator::mutate(v);
    }

    // Create a new Let Statement for the random variable, which we can refer
    // to multiple times and resolve the same value (ie. store it in a scalar
    // rather than the Tensor).
    const std::string& name = buf_->name_hint();
    VarPtr new_var = alloc<Var>(name, v->dtype());
    random_bindings_[alloc<Let>(new_var, v)] = index_vars_;
    GRAPH_DEBUG(
        "ComputeInline: created random bindings for ", std::to_string(new_var));
    return new_var;
  }

  // Remove the buffer write from the inlined function.
  StmtPtr mutate(StorePtr v) override {
    if (!success()) {
      return v;
    }
    // If the buf_ is in the outputs set, keep its statement intact. Otherwise,
    // remove it.
    if (v == producer_ && !outputs_.count(buf_)) {
      in_producer_ = true;
      producer_ = to<Store>(IRMutator::mutate(v));
      if (!producer_) {
        // Producer statement for output buf should remain non-null in the fuser
        success_ = false;
        return v;
      }
      in_producer_ = false;
      return nullptr;
    } else {
      return IRMutator::mutate(v);
    }
  }

  // Any Random Instrinsics that were turned into vars must be inserted here.
  StmtPtr mutate(BlockPtr v) override {
    if (!success()) {
      return v;
    }
    std::vector<StmtPtr> stmts;
    for (StmtPtr stmt : *v) {
      StmtPtr stmt_new = stmt->accept_mutator(this);
      if (!stmt_new) {
        continue;
      }

      if (stmt == stmt_new) {
        stmt_new = Stmt::clone(stmt);
      }

      stmts.push_back(stmt_new);
    }

    return Block::make(stmts);
  }

  StmtPtr mutate(ForPtr v) override {
    if (!success()) {
      return v;
    }
    ForPtr res = to<For>(IRMutator::mutate(v));
    if (!res) {
      return nullptr;
    }

    // Find any random bindings that should be defined in this loops body.
    std::vector<LetPtr> bindings_this_loop;
    VarPtr fv = v->var();
    for (auto& pair : random_bindings_) {
      auto& index_var = pair.second;
      if (index_var.erase(fv)) {
        bindings_this_loop.push_back(pair.first);
      }
    }

    for (auto l : bindings_this_loop) {
      res->body()->prepend_stmt(l);
      random_bindings_.erase(l);
    }
    return res;
  }

 private:
  BufPtr buf_;
  StorePtr producer_;

  // Index Vars present in the producer.
  std::unordered_set<VarPtr> index_vars_;
  std::vector<VarPtr> producer_index_vars_;

  std::unordered_map<VarPtr, ExprPtr> inline_mapping_;

  // In the producer's scope - we need to bind any calls to rand().
  bool in_producer_ = false;
  std::unordered_map<LetPtr, std::unordered_set<VarPtr>> random_bindings_;
  std::unordered_set<BufPtr> outputs_;
  bool success_ = true;
};

StmtPtr computeInlineImpl(
    BufPtr b,
    StmtPtr stmt,
    const std::unordered_set<BufPtr>& output_bufs) {
  // If buf is used or defined in an ExternalCall, we cannot inline it
  auto buf_load_store_uses = findLoadOrStoreUses(stmt);
  if (!buf_load_store_uses.count(b)) {
    return nullptr;
  }
  for (auto& use : buf_load_store_uses.at(b)) {
    StmtPtr s = use.s;
    if (to<ExternalCall>(s)) {
      return nullptr;
    }
  }

  // Find producers.
  StorePtr relevant_store{nullptr};
  auto stores = NodeFinder<Store>::find(stmt);
  for (auto s : stores) {
    if (s->buf() == b) {
      auto reductions = NodeFinder<ReduceOp>::find(s);
      if (!reductions.empty()) {
        // Cannot inline a reduction computation
        return nullptr;
      }
      if (relevant_store != nullptr) {
        // Cannot inline Buf with multiple Tensors
        return nullptr;
      }
      relevant_store = s;
    }
  }

  if (!relevant_store) {
    // Cannot find a relevant store to inline a buf in the fuser
    return nullptr;
  }

  GRAPH_DEBUG("ComputeInline: Def: ", std::to_string(relevant_store));
  FunctionInliner inliner(relevant_store, output_bufs);
  auto result = stmt->accept_mutator(&inliner);
  if (inliner.success()) {
    return result;
  }
  return nullptr;
}

bool LoopNest::computeInline(BufPtr b) {
  // Inlining may not always be successful. Since all mutations now happen
  // in-place, an unsuccessful inlining transformation might leave the IR
  // in an invalid state. To get around this problem, we clone the root stmt,
  // try inlining on the clone, and if it succeeds, we proceed to perform
  // inlining on the actual root stmt. This way the root stmt will always be
  // in a valid state.
  auto stmt_copy = Stmt::clone(root_stmt_);
  auto try_inline = computeInlineImpl(b, stmt_copy, output_bufs_);
  if (!try_inline) {
    return false;
  }
  root_stmt_ = computeInlineImpl(b, root_stmt_, output_bufs_);
  return true;
}

bool LoopNest::computeInline(StmtPtr s) {
  auto s_store = to<Store>(s);
  if (s_store == nullptr) {
    // Could not find buffer producer to inline
    return false;
  }
  return computeInline(s_store->buf());
}

// inlining buffers with multiple uses can create duplicated work, which can
// slow down cpu code generation but is enabled on gpu because it avoids
// difficult synchronization logic across blocks. Inlining trivial reads does
// not duplicate work
void LoopNest::inlineIntermediateBufs(bool allow_duplicated_work) {
  std::unordered_set<BufPtr> bufs_to_inline;

  auto intermediate_bufs = getIntermediateBufs();
  if (allow_duplicated_work) {
    bufs_to_inline.insert(intermediate_bufs.begin(), intermediate_bufs.end());
  } else {
    auto buf_load_store_uses = findLoadOrStoreUses(root_stmt_);
    auto input_bufs = getInputBufs();

    for (auto buf : intermediate_bufs) {
      TORCH_INTERNAL_ASSERT(
          buf_load_store_uses.count(buf),
          buildErrorMessage(
              "Could not find uses of buf '" + buf->name_hint() +
              "' in the fuser."));
      std::vector<BufLoadOrStoreUse>& uses = buf_load_store_uses[buf];
      auto stores = c10::filter(
          uses, [](const BufLoadOrStoreUse& use) { return use.isStore; });

      // if the intermediate is the buffer formed from reading in the input
      // tensors, always inline, bc we are not duplicating any work
      // and avoiding an intermediary buffer
      if (stores.size() == 1) {
        if (auto store = to<Store>(stores[0].s)) {
          auto input_as_load = to<Load>(store->value());
          if (input_as_load && input_bufs.count(input_as_load->buf())) {
            bufs_to_inline.insert(buf);
            continue;
          }
        } else {
          // If S is not a store, it must be an ExternalCall.
          TORCH_INTERNAL_ASSERT(
              to<ExternalCall>(stores[0].s),
              buildErrorMessage(
                  "Expected stmt: " + std::to_string(stores[0].s) +
                  "\nto be either a Store or an ExternalCall in the fuser."));
        }
      }

      // all bufs will have at least one store (if they have > 1 they cant be
      // inlined anyway)
      size_t reads = uses.size() - 1;
      // if only one read, we can inline it without duplicating work
      if (reads <= 1) {
        bufs_to_inline.insert(buf);
      }
    }
  }

  if (allow_duplicated_work) {
    bufs_to_inline.insert(output_bufs_.begin(), output_bufs_.end());
  }

  for (auto b : bufs_to_inline) {
    computeInline(b);
  }
}

// TODO: Unify with DepTracker
class LoadOrStoreUseFinder : public IRVisitor {
 public:
  std::unordered_map<BufPtr, std::vector<BufLoadOrStoreUse>> findUses(
      StmtPtr s) {
    uses_.clear();
    s->accept(this);
    return uses_;
  }

 private:
  void visit(StorePtr v) override {
    if (stores_[v->buf()].insert(last_stmt_).second) {
      uses_[v->buf()].push_back({(StmtPtr)v, true});
    }
    last_stmt_ = (StmtPtr)v;
    IRVisitor::visit(v);
  }

  void visit(ExternalCallPtr v) override {
    if (stores_[v->buf()].insert(last_stmt_).second) {
      uses_[v->buf()].push_back({(StmtPtr)v, true});
    }
    last_stmt_ = (StmtPtr)v;

    for (BufPtr input_buf : v->buf_args()) {
      if (loads_[input_buf].insert(last_stmt_).second) {
        uses_[input_buf].push_back({last_stmt_, false});
      }
    }

    IRVisitor::visit(v);
  }

  void visit(LoadPtr v) override {
    if (loads_[v->buf()].insert(last_stmt_).second) {
      uses_[v->buf()].push_back({last_stmt_, false});
    }
    IRVisitor::visit(v);
  }

  StmtPtr last_stmt_ = nullptr;
  std::unordered_map<BufPtr, std::vector<BufLoadOrStoreUse>> uses_;

  // Sets of loads and stores in order to keep the results unique
  std::unordered_map<BufPtr, std::unordered_set<StmtPtr>> loads_;
  std::unordered_map<BufPtr, std::unordered_set<StmtPtr>> stores_;
};

std::unordered_map<BufPtr, std::vector<BufLoadOrStoreUse>> findLoadOrStoreUses(
    StmtPtr s) {
  LoadOrStoreUseFinder uf;
  return uf.findUses(s);
}

class ContainedStmtsFinder : public IRVisitor {
 public:
  // Simply list all Stores and Block that are children of the given stmt
  const std::unordered_set<StmtPtr>& findContainedStmts(StmtPtr s) {
    contained_.clear();
    s->accept(this);
    return contained_;
  }

 private:
  void visit(StorePtr v) override {
    contained_.insert((StmtPtr)v);
    IRVisitor::visit(v);
  }
  void visit(ExternalCallPtr v) override {
    contained_.insert((StmtPtr)v);
    IRVisitor::visit(v);
  }
  void visit(BlockPtr v) override {
    contained_.insert((StmtPtr)v);
    IRVisitor::visit(v);
  }

  std::unordered_set<StmtPtr> contained_;
};

bool containsAll(const std::vector<BufLoadOrStoreUse>& uses, BlockPtr b) {
  std::unordered_set<StmtPtr> not_found;
  for (auto use : uses) {
    not_found.insert(use.s);
  }

  ContainedStmtsFinder csf;
  const std::unordered_set<StmtPtr>& contained = csf.findContainedStmts(b);
  for (auto s : contained) {
    not_found.erase(s);
  }
  return not_found.empty();
}

BlockPtr findParentBlock(StmtPtr s) {
  while (s) {
    if (auto b = to<Block>(s)) {
      return b;
    }
    s = s->get_parent();
  }
  return nullptr;
}

BlockPtr findLowestContainingBlock(const std::vector<BufLoadOrStoreUse>& uses) {
  // TODO: we're not using the most efficient algorithm here for simplicity.
  // Replace with something more performant in case it becomes a bottleneck.
  BlockPtr b = findParentBlock(uses[0].s);
  while (b && !containsAll(uses, b)) {
    b = findParentBlock(b->get_parent());
  }
  return b;
}

<<<<<<< HEAD
=======
StmtPtr LoopNest::insertAllocFree(
    StmtPtr stmt,
    const c10::optional<std::vector<BufPtr>>& interm_bufs /* = c10::nullopt*/) {
  std::vector<BufPtr> intermediate_bufs;
  if (interm_bufs) {
    intermediate_bufs = *interm_bufs;
  } else {
    intermediate_bufs = getIntermediateBufs();
  }

  if (intermediate_bufs.size() == 0ULL) {
    return stmt;
  }

  BlockPtr b = to<Block>(stmt);
  if (!b) {
    b = alloc<Block>(std::vector<StmtPtr>({stmt}));
  }

  std::unordered_map<BufPtr, std::vector<BufLoadOrStoreUse>> uses =
      findLoadOrStoreUses(stmt);
  // Insert allocations and frees for temporary buffers at global scope.
  for (BufPtr buf : intermediate_bufs) {
    b->prepend_stmt(alloc<Allocate>(buf));
    b->append_stmt(alloc<Free>(buf));
  }

  return b;
}

>>>>>>> ec94bb78
class StmtDeleter : public IRMutator {
 public:
  StmtDeleter(const std::unordered_set<StmtPtr>& targets) : targets_(targets) {}

 private:
  StmtPtr mutate(BlockPtr v) override {
    std::vector<StmtPtr> stmts;

    for (auto s : v->stmts()) {
      if (targets_.count(s) == 0) {
        StmtPtr ns = s->accept_mutator(this);
        if (ns) {
          stmts.push_back(Stmt::clone(ns));
        }
      }
    }

    return Block::make(stmts);
  }

  const std::unordered_set<StmtPtr>& targets_;
};

void LoopNest::eliminateDeadStores() {
  using namespace analysis;
  MemDependencyChecker checker(getInputBufs(), getOutputBufs());
  root_stmt_->accept(&checker);

  std::unordered_set<StmtPtr> deadStores;
  std::vector<std::shared_ptr<AccessInfo>> outputAccesses;
  for (auto o : getOutputBufs()) {
    outputAccesses.push_back(checker.output(o));
  }

  for (auto& info : checker.getHistory()) {
    if (!info->isWrite()) {
      continue;
    }
    bool found = false;

    for (auto& output : outputAccesses) {
      if (checker.dependsIndirectly(output, info)) {
        found = true;
        break;
      }
    }

    if (!found) {
      deadStores.insert(info->stmt());
    }
  }

  StmtDeleter deleter(deadStores);
  root_stmt_ = root_stmt_->accept_mutator(&deleter);
}

<<<<<<< HEAD
void LoopNest::prepareForCodegen() {
=======
void LoopNest::prepareForCodegen(
    const c10::optional<std::vector<BufPtr>>& interm_bufs /*= c10::nullopt*/) {
>>>>>>> ec94bb78
  // Expand reduction ops.
  ReductionExpander reduceExpander;
  root_stmt_ = reduceExpander.expand(root_stmt_);

  root_stmt_ = FlattenIndexes(root_stmt_);
}

namespace {

// This is extended from IRCloner instead of IRMutator because we want all
// the rest of the IR nodes (the ones not touched directly) to be cloned.
class IfThenElseReplacer : public IRCloner {
 public:
  IfThenElseReplacer(IfThenElsePtr to_replace, ExprPtr new_expr)
      : to_replace_(to_replace), new_expr_(new_expr) {}

  ExprPtr mutate(IfThenElsePtr i) override {
    if (i == to_replace_) {
      return new_expr_;
    }
    return IRCloner::mutate(i);
  }

 private:
  IfThenElsePtr to_replace_;
  ExprPtr new_expr_;
};

// Check if the given condition is optimizable.
// Specifically, this function looks for the following pattern:
//    "var < expr"
//
// If this pattern is found, then this function:
//   * sets `cond_var` to `var`,
//   * sets `compared_value` to `expr`, and
//   * returns true.
bool isConditionOptimizable(
    ExprPtr condition,
    VarPtr* cond_var,
    ExprPtr* compared_value) {
  auto cs = to<CompareSelect>(condition);
  if (cs && cs->compare_select_op() == kLT) {
    auto var = to<Var>(cs->lhs());
    if (var) {
      *cond_var = var;
      *compared_value = cs->rhs();
      return true;
    }
  }
  return false;
}

// Checks if the given if-then-else expression is a conditional that is
// generated from `aten::cat`.
//
// The expected format of conditionals is:
//     IfThenElse(var < val1? 1 : 0,
//       IfThenElse (var < val2? 1 : 0,
//         IfThenElse (var < val3? 1 : 0,
//           sub-expr1,
//           sub-expr2),
//         sub-expr3),
//       sub-expr4)
//
// If such a conditional is found, this function also sets:
//   * cond_var to the condition variable found in this expression.
//   * comp_values to the list of compared values in the condition expressions.
//   * sub_exprs to the list of sub-expressions that are the result of this
//     if-then-else expression.
bool isConditionalFromCat(
    IfThenElsePtr ite,
    VarPtr* cond_var,
    std::vector<ExprPtr>* comp_values,
    std::vector<ExprPtr>* sub_exprs) {
  VarPtr var = nullptr;
  // NOLINTNEXTLINE(cppcoreguidelines-init-variables)
  ExprPtr comp_value;
  if (isConditionOptimizable(ite->condition(), &var, &comp_value)) {
    if (*cond_var == nullptr) {
      *cond_var = var;
    } else if (*cond_var != var) {
      // Different condition variables found in nested if-then-else
      // expressions. Can not optimize such cases.
      return false;
    }
    auto true_ite = to<IfThenElse>(ite->true_value());
    if (true_ite) {
      if (!isConditionalFromCat(true_ite, cond_var, comp_values, sub_exprs)) {
        return false;
      }
    } else {
      sub_exprs->push_back(ite->true_value());
    }
    auto false_ite = to<IfThenElse>(ite->false_value());
    if (false_ite) {
      return false;
    }
    comp_values->push_back(comp_value);
    sub_exprs->push_back(ite->false_value());
    return true;
  }
  return false;
}

bool areConstantsAndSorted(const std::vector<ExprPtr>& comp_values) {
  std::vector<int> comp_consts;
  comp_consts.reserve(comp_values.size());
  for (auto c : comp_values) {
    if (!c->isConstant()) {
      return false;
    }
    comp_consts.push_back(immediateAs<int>(c));
  }
  return std::is_sorted(comp_consts.begin(), comp_consts.end());
}

} // namespace

bool LoopNest::optimizeConditionals() {
  // Consider every store in the root_stmt_ and try to optimize the
  // conditionals in that store.
  auto stores = NodeFinder<Store>::find(root_stmt_);
  std::unordered_set<ForPtr> split_fors;
  for (auto store : stores) {
    VarPtr cond_var = nullptr;
    // `comp_values` represent the list of compared values that will be
    // collected as we check for the expected pattern. Since that will
    // only include the RHS of the conditions in the if-then-else expressions
    // we need to start with `0` which is the initial bound, given that we
    // only handle normalized loops (check for this is done below).
    std::vector<ExprPtr> comp_values;
    std::vector<ExprPtr> sub_exprs;
    auto ifthenelse_exprs = NodeFinder<IfThenElse>::find(store);
    if (ifthenelse_exprs.empty()) {
      continue;
    }
    // We only check if the first if-then-else expression in this store
    // corresponds to a conditional of the required format. If there are more
    // than one such conditional, optimizing them requires checking if the
    // conditions are exactly the same across them and handling all of them
    // together. Currently, this is not handled.
    if (!isConditionalFromCat(
            ifthenelse_exprs.front(), &cond_var, &comp_values, &sub_exprs)) {
      continue;
    }
    TORCH_INTERNAL_ASSERT(
        comp_values.size() >= 1,
        buildErrorMessage(
            "Expected at least one expression in optimizeConditional in the fuser."));
    comp_values.insert(comp_values.begin(), immLike(comp_values[0], 0));

    auto fors = getLoopStmtsFor(store);
    if (cond_var != fors.back()->var()) {
      // Currently, we only handle the case where the condition variable
      // is the same as the inner-most loop variable.
      // TODO: Handle all other cases here.
      //
      // In order to handle all other cases, the method `clone_and_replace`
      // called below to clone the body of the loop with a new store needs
      // to recursively handle cloning of the loops and other blocks it
      // contains.
      continue;
    }

    auto for_to_split = fors.back();
    if (!LoopNest::isNormalized(for_to_split)) {
      // Do not optimize this conditional since the condition variable
      // refers to a loop that is not normalized.
      continue;
    }
    if (split_fors.count(for_to_split)) {
      // This loop has already been split while optimizing conditionals
      // earlier.
      //
      // Optimizing multiple conditionals that require splitting the same loop
      // is tricky. It requires checking if the conditions are exactly the same
      // across them and handling all of them together by splitting the loop
      // exactly once.
      //
      // Currently, this case is not supported.
      continue;
    }
    split_fors.insert(for_to_split);

    // `comp_values` needs to include the end bound, which is `for_to_split`
    // stop value.
    comp_values.push_back(for_to_split->stop());

    // Check if all `comp_values` are constants and they are sorted.
    if (!areConstantsAndSorted(comp_values)) {
      continue;
    }

    // Remove all the if-then-else expressions from this store and create
    // one loop per sub-expression.
    std::vector<StmtPtr> split_loops;
    auto cond_to_replace = ifthenelse_exprs.front();
    for (size_t i = 0; i < sub_exprs.size(); ++i) {
      IfThenElseReplacer ifthenelseReplacer(cond_to_replace, sub_exprs[i]);
      auto new_store = store->accept_mutator(&ifthenelseReplacer);
      auto new_for_body =
          for_to_split->body()->clone_and_replace(store, new_store);
      auto new_for = alloc<For>(
          for_to_split->var(),
          comp_values[i],
          comp_values[i + 1],
          new_for_body);
      LoopNest::normalize(new_for);
      split_loops.push_back(new_for);
    }
    auto par = to<Block>(for_to_split->get_parent());
    par->replace_stmt(for_to_split, alloc<Block>(split_loops));
  }
  root_stmt_ = IRSimplifier::simplify(root_stmt_);
  return true;
}

void LoopNest::vectorizeInnerLoops() {
  std::vector<ForPtr> innerLoops;
  std::vector<ForPtr> worklist;

  // Find outer-most For loops
  if (ForPtr rootF = to<For>(root_stmt_)) {
    worklist.push_back(rootF);
  } else if (BlockPtr body = to<Block>(root_stmt_)) {
    std::vector<BlockPtr> blocks = {body};
    while (blocks.size()) {
      BlockPtr b = blocks.back();
      blocks.pop_back();

      for (StmtPtr s : *b) {
        if (ForPtr f = to<For>(s)) {
          worklist.push_back(f);
        } else if (BlockPtr b2 = to<Block>(s)) {
          blocks.push_back(b2);
        }
      }
    }
  }

  // Traverse the For loop nest find inner-most loops, which are
  // vectorization candidates.
  while (worklist.size()) {
    ForPtr f = worklist.back();
    worklist.pop_back();

    bool containsSubLoops = false;
    if (BlockPtr body = to<Block>(f->body())) {
      for (StmtPtr s2 : *body) {
        if (ForPtr f2 = to<For>(s2)) {
          containsSubLoops = true;
          worklist.push_back(f2);
        }
      }
    }

    if (!containsSubLoops) {
      innerLoops.push_back(f);
    }
  }

  // vectorize inner loops.
  for (ForPtr loop : innerLoops) {
    // NOLINTNEXTLINE(cppcoreguidelines-init-variables)
    ForPtr split1;
    // NOLINTNEXTLINE(cppcoreguidelines-init-variables)
    ForPtr tail1;

    static const int kBodyVectorWidth = 8;
    splitWithTail(loop, kBodyVectorWidth, &split1, &tail1);
    vectorize(split1);

    if (tail1) {
      // NOLINTNEXTLINE(cppcoreguidelines-init-variables)
      ForPtr split2;
      // NOLINTNEXTLINE(cppcoreguidelines-init-variables)
      ForPtr tail2;
      static const int kTailVectorWidth = 4;
      splitWithTail(tail1, kTailVectorWidth, &split2, &tail2);
      vectorize(split2);
    }
  }
}

void LoopNest::sliceHead(ForPtr f, int factor, ForPtr* head, ForPtr* tail) {
  if (intValue(f->start()) && intValue(f->stop())) {
    auto start_val = *intValue(f->start());
    auto stop_val = *intValue(f->stop());
    auto size_val = stop_val - start_val;
    if (factor >= size_val) {
      *head = f;
      *tail = nullptr;
      return;
    }
  }

  if (!f) {
    throw malformed_input("sliceHead attempted on null loop", f);
  }

  BlockPtr p = to<Block>(f->get_parent());
  if (!p) {
    throw malformed_input("sliceHead attempted on loop with no parent", p);
  }

  ExprPtr head_end = alloc<Min>(
      alloc<Add>(f->start(), immLike(f->stop(), factor)), f->stop(), true);
  *head = alloc<For>(f->var(), f->start(), head_end, Stmt::clone(f->body()));
  p->insert_stmt_before(*head, f);

  f->set_start(head_end);
  *tail = f;

  if (f->loop_options().is_gpu_block_index() ||
      f->loop_options().is_gpu_thread_index()) {
    LoopNest::normalize(*tail);
  }
}
void LoopNest::sliceHead(ForPtr f, int factor) {
  // NOLINTNEXTLINE(cppcoreguidelines-init-variables)
  ForPtr head, tail;
  sliceHead(f, factor, &head, &tail);
}

void LoopNest::sliceTail(ForPtr f, int factor, ForPtr* head, ForPtr* tail) {
  if (intValue(f->start()) && intValue(f->stop())) {
    auto start_val = *intValue(f->start());
    auto stop_val = *intValue(f->stop());
    auto size_val = stop_val - start_val;
    if (factor >= size_val) {
      *head = nullptr;
      *tail = f;
      return;
    }
  }

  if (!f) {
    throw malformed_input("sliceTail attempted on null loop", f);
  }

  BlockPtr p = to<Block>(f->get_parent());
  if (!p) {
    throw malformed_input("sliceTail attempted on loop with no parent", p);
  }

  ExprPtr tail_start = alloc<Max>(
      f->start(), alloc<Sub>(f->stop(), immLike(f->stop(), factor)), true);
  *tail = alloc<For>(f->var(), tail_start, f->stop(), Stmt::clone(f->body()));
  p->insert_stmt_after(*tail, f);

  f->set_stop(tail_start);
  *head = f;

  if (f->loop_options().is_gpu_block_index() ||
      f->loop_options().is_gpu_thread_index()) {
    LoopNest::normalize(*head);
  }
}
void LoopNest::sliceTail(ForPtr f, int factor) {
  // NOLINTNEXTLINE(cppcoreguidelines-init-variables)
  ForPtr head, tail;
  sliceTail(f, factor, &head, &tail);
}

void LoopNest::splitWithTail(ForPtr f, int factor) {
  // NOLINTNEXTLINE(cppcoreguidelines-init-variables)
  ForPtr inner, tail;
  splitWithTail(f, factor, &inner, &tail);
}

void LoopNest::splitWithTail(
    ForPtr f,
    int factor,
    ForPtr* inner,
    ForPtr* tail) {
  if (!f) {
    throw malformed_input("splitWithTail attempted on null loop", f);
  }

  BlockPtr p = to<Block>(f->get_parent());
  if (!p) {
    throw malformed_input("splitWithTail attempted on loop with no parent", p);
  }

  // Normalize the loop to simplify start and stop bound computation
  normalize(f);

  bool tail_is_needed = true;
  if (intValue(f->start()) && intValue(f->stop())) {
    auto const start_val = *intValue(f->start());
    auto const stop_val = *intValue(f->stop());
    auto const size_val = stop_val - start_val;
    auto const tail_size = size_val % factor;
    if (tail_size == 0) {
      tail_is_needed = false;
    }
  }

  ExprPtr factor_expr = immLike(f->stop(), factor);
  ExprPtr size = alloc<Sub>(f->stop(), f->start());
  ExprPtr split_count = alloc<Div>(size, factor_expr);
  ExprPtr tail_size = alloc<Mod>(size, factor_expr);

  const std::string& loop_var_name = f->var()->name_hint();
  Dtype loop_var_dtype = f->var()->dtype();

  VarPtr i_inner = alloc<Var>(loop_var_name + "_inner", loop_var_dtype);
  VarPtr i_outer = alloc<Var>(loop_var_name + "_outer", loop_var_dtype);

  // x -> x.outer * inner.size + x.inner
  ExprPtr combined_index1 =
      alloc<Add>(alloc<Mul>(i_outer, factor_expr), i_inner);

  if (tail_is_needed) {
    VarPtr i_tail = alloc<Var>(loop_var_name + "_tail", loop_var_dtype);
    // x -> x.tail + outer.size * inner.size
    ExprPtr combined_index2 =
        alloc<Add>(i_tail, alloc<Mul>(split_count, factor_expr));

    StmtPtr body_tail =
        SubstituteInClone(f->body(), {{f->var(), combined_index2}});
    *tail = alloc<For>(i_tail, immLike(tail_size, 0), tail_size, body_tail);

    p->insert_stmt_after(*tail, f);
  } else {
    *tail = nullptr;
  }

  StmtPtr body_inner =
      Substitute(f->removeBody(), {{f->var(), combined_index1}});

  *inner =
      alloc<For>(i_inner, immLike(factor_expr, 0), factor_expr, body_inner);
  // The input loop `f` will be the outer loop after split.
  f->set_var(i_outer);
  f->set_start(immLike(split_count, 0));
  f->set_stop(split_count);
  f->set_body(*inner);
}

void LoopNest::splitWithMask(ForPtr f, int factor) {
  // NOLINTNEXTLINE(cppcoreguidelines-init-variables)
  ForPtr inner;
  splitWithMask(f, factor, &inner);
}

void LoopNest::splitWithMask(ForPtr f, int factor, ForPtr* inner) {
  BlockPtr p = to<Block>(f->get_parent());
  if (!p) {
    std::cerr << "Parent is not a Block!\n";
    return;
  }

  bool tail_is_needed = true;
  ExprPtr start = IRSimplifier::simplify(f->start());
  ExprPtr stop = IRSimplifier::simplify(f->stop());
  if (start->isConstant() && stop->isConstant()) {
    auto start_val = *intValue(start);
    auto stop_val = *intValue(stop);
    auto size_val = stop_val - start_val;
    auto tail_size = size_val % factor;
    if (tail_size == 0) {
      tail_is_needed = false;
    }
  }

  auto factor_expr = immLike(f->stop(), factor);
  ExprPtr size = alloc<Sub>(f->stop(), f->start());
  // split_count = (size + factor - 1) / factor
  ExprPtr split_count = alloc<Div>(
      alloc<Sub>(alloc<Add>(size, factor_expr), immLike(size, 1)), factor_expr);

  const std::string& loop_var_name = f->var()->name_hint();
  Dtype loop_var_dtype = f->var()->dtype();

  VarPtr i_inner = alloc<Var>(loop_var_name + "_inner", loop_var_dtype);
  VarPtr i_outer = alloc<Var>(loop_var_name + "_outer", loop_var_dtype);

  // x -> x.outer * inner.size + x.inner
  ExprPtr combined_index =
      alloc<Add>(alloc<Mul>(i_outer, factor_expr), i_inner);

  StmtPtr body_inner = f->removeBody();
  // TODO: is it ok that we're doing it eagerly? In the other implementation we
  // are only materializing predicates at the last, lowering, step.
  if (tail_is_needed) {
    auto start = intValue(f->start());
    if (!start || *start != 0) {
      throw unimplemented_lowering();
    }

    ExprPtr predicate =
        CompareSelect::make(ExprHandle(f->var()), ExprHandle(f->stop()), kLT)
            .node();
    body_inner = Cond::make(ExprHandle(predicate), body_inner, nullptr);
  }
  body_inner = Substitute(body_inner, {{f->var(), combined_index}});

  *inner =
      alloc<For>(i_inner, immLike(factor_expr, 0), factor_expr, body_inner);
  // The input loop `f` will be the outer loop after split.
  f->set_var(i_outer);
  f->set_start(immLike(split_count, 0));
  f->set_stop(split_count);
  f->set_body(*inner);
}

std::vector<ForPtr> LoopNest::distributeLoop(
    ForPtr loop,
    const std::unordered_set<StmtPtr>& pivots) {
  TORCH_INTERNAL_ASSERT(
      loop,
      buildErrorMessage(
          "Expected non-null loop in distributeLoop in the fuser."));
  auto root = loop->get_parent();
  if (root == nullptr) {
    throw malformed_input("Loop without parent: ", loop);
  }
  auto root_block = to<Block>(root);
  if (root_block == nullptr) {
    throw malformed_input(
        "Loop's parent must be a Block, instead found ", root);
  }

  // Extract bodies for all the loops after distribution.
  std::vector<BlockPtr> new_loop_bodies;
  auto new_loop_body = alloc<Block>(std::vector<StmtPtr>({}));
  while (!loop->body()->empty()) {
    auto s = loop->body()->front();
    loop->body()->remove_stmt(s);
    new_loop_body->append_stmt(s);
    if (pivots.count(s)) {
      new_loop_bodies.push_back(new_loop_body);
      new_loop_body = alloc<Block>(std::vector<StmtPtr>({}));
    }
  }
  if (!new_loop_body->empty()) {
    new_loop_bodies.push_back(new_loop_body);
  }

  // The first loop body has to be in the original loop.
  loop->body()->splice(loop->body()->begin(), new_loop_bodies.front());
  std::vector<ForPtr> new_loops = {loop};

  // Create loops for all the remaining blocks.
  // Add all the new loops to the parent block.
  for (size_t i = 1; i < new_loop_bodies.size(); ++i) {
    auto new_loop = loop->cloneWithNewBody(new_loop_bodies[i]);
    root_block->insert_stmt_after(new_loop, new_loops.back());
    new_loops.push_back(new_loop);
  }

  return new_loops;
}

std::vector<ForPtr> LoopNest::distributeLoop(ForPtr loop) {
  std::unordered_set<StmtPtr> stmtsInBlock(
      loop->body()->begin(), loop->body()->end());
  return distributeLoop(loop, stmtsInBlock);
}

std::vector<ForPtr> LoopNest::distributeLoopAndParents(ForPtr loop) {
  auto parentLoop = getParentLoop(loop);
  auto result = distributeLoop(loop);
  if (parentLoop) {
    return distributeLoopAndParents(parentLoop);
  }
  return result;
}

std::vector<ForPtr> LoopNest::distributeLoopOverInnerLoops(ForPtr loop) {
  auto loops = NodeFinder<For>::find(loop);
  std::unordered_set<StmtPtr> loopsSet(loops.begin(), loops.end());
  return distributeLoop(loop, loopsSet);
}

std::vector<ForPtr> LoopNest::distributeLoopAndParentsOverInnerLoops(
    ForPtr loop) {
  auto parentLoop = getParentLoop(loop);
  auto result = distributeLoopOverInnerLoops(loop);
  if (parentLoop) {
    return distributeLoopAndParentsOverInnerLoops(parentLoop);
  }
  return result;
}

bool areEqual(ExprPtr expr1, ExprPtr expr2) {
  auto diff = IRSimplifier::simplify(alloc<Sub>(expr1, expr2));
  return diff->isConstant() && (immediateAs<int>(diff) == 0);
};

bool doesExprContainAnyVar(
    ExprPtr expr,
    const std::unordered_set<VarPtr>& vars) {
  for (auto v : VarFinder::find(expr)) {
    if (vars.count(v)) {
      return true;
    }
  }
  return false;
}

// Returns true if the given list of indices refer to two accesses
// that are loop-independent w.r.t. the given list of outer loop
// variables.
bool areIndicesLoopIndependent(
    const std::vector<ExprPtr>& expr_list1,
    const std::vector<ExprPtr>& expr_list2,
    const std::unordered_set<VarPtr>& outer_loop_vars) {
  if (expr_list1.size() != expr_list2.size()) {
    return false;
  }
  for (size_t i = 0; i < expr_list1.size(); ++i) {
    auto expr1 = expr_list1[i];
    auto expr2 = expr_list2[i];
    if (doesExprContainAnyVar(expr1, outer_loop_vars) ||
        doesExprContainAnyVar(expr2, outer_loop_vars)) {
      if (!areEqual(expr1, expr2)) {
        return false;
      }
    }
  }
  return true;
}

bool LoopNest::hasLoopCarriedDependence(ForPtr loop) {
  analysis::MemDependencyChecker analyzer;
  loop->accept(&analyzer);

  std::unordered_set<VarPtr> outer_loop_vars = {loop->var()};
  auto outer_loops = LoopNest::getEnclosingLoopNest(loop);
  for (auto l : outer_loops) {
    outer_loop_vars.insert(l->var());
  }

  // High-level algorithm to check if two accesses to a buffer, A and B, one of
  // which is a Store, result in a loop-carried dependence:
  //   1. For every pair of index expressions, Ai and Bi, that refer to a dim
  //      of A and B, if one of the following conditions are satisfied:
  //       a) Ai and Bi are equal (OR)
  //       b) Both Ai and Bi do not contain any outer-loop variables
  //      then, the dependence between A and B is a loop-independent
  //      dependence. This is because, in the case of b), those index
  //      expressions do not affect the ordering of accesses A and B.
  //   2. If condition 1) is not satisfied:
  //       a) if the bounds on the accesses overlap, then this is a
  //          loop-carried dependence.
  //       b) if the bounds on the accesses do not overlap, then there is no
  //          dependence.
  //
  // NOTE: Since we check for equality of index expressions whenever outer
  //     loop variables are involved, this may incorrectly report some cases as
  //     having a loop-carried dependence. It is impractical to handle all
  //     possible cases here, so, we are being conservative and allow for
  //     some false positives. While this will prevent some loop fusion
  //     opportunities, that should be a small fraction of the cases that are
  //     allowed.
  //
  // Implementation:
  //
  // For every pair of statements, S1 and S2, in the loop:
  //  * Get the loads and stores in S1 and S2.
  //  * For every store in S1 and load in S2 to the same buffer, if the index
  //    expressions are not equal and there is an overlap in accesses, return
  //    true to indicate a loop-carried dependence.
  //  * For every load in S1 and store in S2 to the same buffer, if the index
  //    expressions are not equal and there is an overlap in accesses, return
  //    true to indicate a loop-carried dependence.
  //  * For every store in S1 and store in S2 to the same buffer, if the index
  //    expressions are not equal and there is an overlap in accesses, return
  //    true to indicate a loop-carried dependence.
  for (auto it1 = loop->body()->begin(); it1 != loop->body()->end(); ++it1) {
    for (auto it2 = std::next(it1); it2 != loop->body()->end(); ++it2) {
      auto aStores = NodeFinder<Store>::find(*it1);
      auto aLoads = NodeFinder<Load>::find(*it1);
      auto bStores = NodeFinder<Store>::find(*it2);
      auto bLoads = NodeFinder<Load>::find(*it2);
      // ReadAfterWrite
      for (auto& aStore : aStores) {
        for (auto& bLoad : bLoads) {
          if (aStore->buf() == bLoad->buf()) {
            if (!areIndicesLoopIndependent(
                    aStore->indices(), bLoad->indices(), outer_loop_vars)) {
              if (isOverlapping(analyzer, aStore, bLoad)) {
                return true;
              }
            }
          }
        }
      }
      // WriteAfterRead
      for (auto& bStore : bStores) {
        for (auto& aLoad : aLoads) {
          if (bStore->buf() == aLoad->buf()) {
            if (!areIndicesLoopIndependent(
                    bStore->indices(), aLoad->indices(), outer_loop_vars)) {
              if (isOverlapping(analyzer, bStore, aLoad)) {
                return true;
              }
            }
          }
        }
      }
      // WriteAfterWrite
      for (auto& aStore : aStores) {
        for (auto& bStore : bStores) {
          if (aStore->buf() == bStore->buf()) {
            if (!areIndicesLoopIndependent(
                    aStore->indices(), bStore->indices(), outer_loop_vars)) {
              if (isOverlapping(analyzer, aStore, bStore)) {
                return true;
              }
            }
          }
        }
      }
    }
  }
  return false;
}

bool LoopNest::unsafeFuseLoops(
    const std::vector<ForPtr>& loops,
    ForPtr* fused) {
  if (loops.empty()) {
    return false;
  }
  if (loops.size() == 1) {
    *fused = loops.front();
    return true;
  }

  // Check if all the loops have the same parent.
  auto root = loops.front()->get_parent();
  for (auto l : loops) {
    auto par = l->get_parent();
    if (par == nullptr) {
      return false;
    }
    if (par != root) {
      return false;
    }
  }
  auto root_block = to<Block>(root);
  if (root_block == nullptr) {
    return false;
  }

  // Currently, we only handle cases where there are no statements between
  // the given loops in their parents body. We can possibly relax this
  // constraint by allowing statements that do not affect the loops being
  // fused by performing some dependency analysis. TODO.
  auto it = root_block->begin();
  for (; it != root_block->end(); ++it) {
    if (*it == loops.front()) {
      break;
    }
  }
  TORCH_INTERNAL_ASSERT(
      it != root_block->end(),
      buildErrorMessage(
          "Could not find the given loop in the root stmt in unsafeFuseLoop the fuser."));
  for (auto l : loops) {
    if (*it != l) {
      return false;
    }
    ++it;
  }

  auto first_loop = loops.front();
  // Fuse the loops by taking all the statements from the second loops
  // onwards and moving them into the first loop's body.
  // This way the final fused loop will be the same as the first loop.
  for (size_t i = 1; i < loops.size(); ++i) {
    auto body = to<Block>(SubstituteInClone(
        loops[i]->body(), {{loops[i]->var(), first_loop->var()}}));
    first_loop->body()->splice(first_loop->body()->end(), body);
    root_block->remove_stmt(loops[i]);
  }

  *fused = loops.front();
  return true;
}

bool LoopNest::fuseLoops(const std::vector<ForPtr>& loops, ForPtr* fused) {
  if (loops.empty()) {
    return false;
  }
  if (loops.size() == 1) {
    *fused = loops.front();
    return true;
  }

  // Check if bounds are the same for all the loops.
  auto first_loop = loops.front();
  auto first_loop_start = IRSimplifier::simplify(first_loop->start());
  auto first_loop_stop = IRSimplifier::simplify(first_loop->stop());
  for (size_t i = 1; i < loops.size(); ++i) {
    auto curr_loop = loops[i];
    auto curr_loop_start = IRSimplifier::simplify(curr_loop->start());
    auto curr_loop_stop = IRSimplifier::simplify(curr_loop->stop());
    if (!areEqual(curr_loop_start, first_loop_start)) {
      return false;
    }
    if (!areEqual(curr_loop_stop, first_loop_stop)) {
      return false;
    }
  }

  // We need to check if fusing the loops results in a loop-carried dependence.
  // This check can be done only after the loops are fused into one. But if the
  // check is violated, we need to return the given loops in the original form.
  // So, we create a clone of all the loops, fuse them and check for this.
  std::vector<ForPtr> loops_copy;
  loops_copy.reserve(loops.size());
  BlockPtr parent = alloc<Block>(std::vector<StmtPtr>({}));
  for (auto& l : loops) {
    auto l_copy = Stmt::clone(l);
    loops_copy.push_back(to<For>(l_copy));
    parent->append_stmt(l_copy);
  }
  // NOLINTNEXTLINE(cppcoreguidelines-init-variables)
  ForPtr fused_copy;
  bool ret = unsafeFuseLoops(loops_copy, &fused_copy);
  if (!ret || hasLoopCarriedDependence(fused_copy)) {
    return false;
  }

  // Now that all conditions are satisfied, we fuse the given loops.
  return unsafeFuseLoops(loops, fused);
}

ForPtr findOuterFor(ForPtr a, ForPtr b) {
  StmtPtr s = b; // guess b is the latter.
  while (s != nullptr) {
    if (s == a) {
      // yes, b is after a.
      return a;
    }
    s = s->get_parent();
  }

  // check that the two are in the same loop nest.
  s = a;
  while (s != nullptr) {
    if (s == b) {
      // a is after b.
      return b;
    }
    s = s->get_parent();
  }

  // a and b have no relationship.
  return nullptr;
}

void LoopNest::reorderAxis(ForPtr a, ForPtr b) {
  if (a == b) {
    // nothing to do.
    return;
  }
  // find inner and outer.
  ForPtr outer = findOuterFor(a, b);
  if (outer == nullptr) {
    throw std::runtime_error("Reordered a loop not in LoopNest");
  }

  ForPtr inner = a == outer ? b : a;
  std::deque<ForPtr> internal_axes;

  // Find relevant axes, store reversed.
  StmtPtr s = inner;
  while (s != outer) {
    if (ForPtr f = to<For>(s)) {
      internal_axes.push_back(f);
    }

    // NOLINTNEXTLINE(clang-analyzer-core.CallAndMessage)
    s = s->get_parent();
  }

  internal_axes.push_back(outer);

  BlockPtr root = to<Block>(outer->get_parent());
  CHECK(root);

  // Do a shallow copy of the inner blocks.
  BlockPtr body = alloc<Block>(std::vector<StmtPtr>({}));
  body->splice(body->end(), inner->body());

  ForPtr before{outer};
  ForPtr after{nullptr};
  ForPtr last = internal_axes.front();
  StmtPtr newInner = body;

  s = inner;
  while (s != outer) {
    if (auto cond = to<Cond>(s->get_parent())) {
      if (s == cond->true_stmt()) {
        newInner = cond->cloneWithNewBody(newInner);
      } else {
        // s is the false branch of Cond
        newInner = cond->cloneWithNewBodies(
            alloc<Block>(std::vector<StmtPtr>({})), newInner);
      }
    }
    s = s->get_parent();
  }

  // This is the major complexity in loop reordering: handling statements not in
  // the straight line of the reorder. To handle this we partition the tree into
  // the section before the critical path and after the critical path.
  //
  // An example of this pattern is:
  // for i in ..
  //   Statement A
  //   for j in ..
  //     Statement B
  //   Statement C
  //
  // When reordering loop i and j we need to ensure that Statement A and C are
  // still both executed with the loop extents of i, and that the three
  // statements are not reordered (as much as possible).
  for (auto loop : internal_axes) {
    // If the inner loop had a component after the loop we must wrap it in a For
    // loop matching this level of the tree.
    if (after != nullptr) {
      after = loop->cloneWithNewBody(after);
    }

    bool pastMidpoint = false;
    bool hadBeforeStmts = false;
    for (auto I = loop->body()->begin(), E = loop->body()->end(); I != E;) {
      // Be careful not to invalidate the iterator.
      StmtPtr s = *(I++);
      if (s == last) {
        // This is the midpoint.
        loop->body()->remove_stmt(s);
        if (!hadBeforeStmts) {
          // If there were no existing statements this loop does not need  to be
          // preserved and we can roll it into the above loop.
          last = loop;
        }
        pastMidpoint = true;
      } else if (pastMidpoint) {
        // Statements after the reordered path must be moved to a new tree after
        // the reordered statement has occurred to preserve ordering.
        loop->body()->remove_stmt(s);
        if (after == nullptr) {
          after = loop->cloneWithNewBody(s);
        } else {
          after->body()->append_stmt(s);
        }
      } else {
        // We can leave any statements before the reordered loop alone, so long
        // as we preserve the loop structure.
        hadBeforeStmts = true;
      }
    }
  }

  // now we can actually reorder the chosen axes.
  std::swap(internal_axes.front(), internal_axes.back());

  // Create the reordered internals:
  for (auto loop : internal_axes) {
    newInner = loop->cloneWithNewBody(newInner);
  }

  // Append the new statements to the root of the tree.
  if (before->body()->nstmts() == 0) {
    // If the top level is now empty, eliminate it.
    root->replace_stmt(before, newInner);
  } else {
    root->insert_stmt_after(newInner, before);
  }

  if (after) {
    root->insert_stmt_after(after, newInner);
  }
}

bool isTrivialPermutation(const std::vector<size_t>& permutation) {
  for (size_t i = 0; i < permutation.size(); ++i) {
    if (permutation[i] != i) {
      return false;
    }
  }
  return true;
}

bool isValidPermutation(std::vector<size_t> permutation) {
  std::sort(permutation.begin(), permutation.end());
  return isTrivialPermutation(permutation);
}

std::vector<ForPtr> LoopNest::reorder(
    const std::vector<ForPtr>& loops,
    const std::vector<size_t>& permutation) {
  if (loops.size() != permutation.size()) {
    throw malformed_input("invalid permutation size");
  }
  if (isTrivialPermutation(permutation)) {
    return loops;
  }
  if (!isValidPermutation(permutation)) {
    throw malformed_input("invalid permutation for reorder");
  }
  if (loops.size() < 2) {
    return loops;
  }
  if (!areLoopsPerfectlyNested(loops)) {
    throw malformed_input("reorder is only allowed on perfectly nested loops");
  }

  auto parent = to<Block>(loops.front()->get_parent());
  if (parent == nullptr) {
    throw malformed_input("parent of the loops must be a Block");
  }

  // Reorder the loops according to the permutation.
  std::vector<ForPtr> result(loops.size());
  for (size_t i = 0; i < loops.size(); ++i) {
    result[i] = loops[permutation[i]];
  }

  // Remove the bodies from all the loops.
  auto innermost_body = loops.back()->removeBody();
  // We use an empty block statement to replace the outermost loop
  // so that we know the position where the outermost reordered loop
  // is to be inserted.
  auto empty_block = alloc<Block>(std::vector<StmtPtr>({}));
  parent->replace_stmt(loops.front(), empty_block);
  for (size_t i = 1; i < loops.size(); ++i) {
    auto block = to<Block>(loops[i]->get_parent());
    TORCH_INTERNAL_ASSERT(
        block,
        buildErrorMessage(
            "Expected parent stmt to be a non-null Block in reorder transformation the fuser."));
    block->remove_stmt(loops[i]);
  }

  // Set the new bodies after reorder for all the loops.
  for (size_t i = 0; i < result.size() - 1; ++i) {
    result[i]->set_body(result[i + 1]);
  }
  result.back()->set_body(innermost_body);
  parent->replace_stmt(empty_block, result.front());
  return result;
}

ForPtr LoopNest::getLoopAt(ForPtr root, const std::vector<int>& indices) const {
  if (indices.empty()) {
    return root;
  }
  if (root == nullptr) {
    throw malformed_input("root loop is null");
  }

  ForPtr curr = root;
  for (auto i : indices) {
    if (i < 0 || curr->body()->nstmts() <= i) {
      return nullptr;
    }
    std::list<StmtPtr>::iterator stmtp = curr->body()->begin();
    std::advance(stmtp, i);
    curr = to<For>(*stmtp);
    if (curr == nullptr) {
      return nullptr;
    }
  }

  return curr;
}

ForPtr LoopNest::tile(ForPtr x, ForPtr y, int x_factor, int y_factor) {
  auto parent = to<Block>(x->get_parent());
  if (parent == nullptr) {
    throw malformed_input("parent of the loops must be a Block");
  }
  if (!areLoopsPerfectlyNested({x, y})) {
    throw malformed_input("two loops must be perfectly nested");
  }

  // Split x, y axes by x_factor and y_factor
  // NOLINTNEXTLINE(cppcoreguidelines-init-variables)
  ForPtr yi, ytail;
  splitWithTail(y, y_factor, &yi, &ytail);
  // NOLINTNEXTLINE(cppcoreguidelines-init-variables)
  ForPtr xi, xtail;
  splitWithTail(x, x_factor, &xi, &xtail);

  // Distribute xi over yo and ytail so we can manipulate the loop order of {xo,
  // xi, yo, yi}
  auto loops = distributeLoop(xi);

  // For {xi, yo, yi}, reorder the axes to be yo, xi, yi
  xi = loops.front();
  ForPtr yo = to<For>(xi->body()->stmts().front());
  CHECK(yo);
  reorder({xi, yo}, {1, 0});

  // For {xi, ytail}, reorder the axes to be ytail, xi
  if (loops.size() == 2) {
    xi = loops.back();
    ytail = to<For>(xi->body()->stmts().front());
    CHECK(ytail);
    reorder({xi, ytail}, {1, 0});
  }

  return xtail;
}

bool LoopNest::areLoopsPerfectlyNested(const std::vector<ForPtr>& loops) {
  if (loops.size() < 2) {
    return true;
  }
  for (size_t i = 0; i < loops.size() - 1; ++i) {
    auto loop_body = loops[i]->body();
    if (loop_body->nstmts() != 1 || loop_body->front() != loops[i + 1]) {
      return false;
    }
  }
  return true;
}

void LoopNest::unroll(ForPtr f, StmtPtr* unrolled) {
  BlockPtr p = to<Block>(f->get_parent());
  if (!f) {
    throw malformed_input("unroll attempted on null loop");
  } else if (!p) {
    throw malformed_input("unroll attempted on loop with no parent");
  }

  auto start_expr = IRSimplifier::simplify(f->start());
  auto stop_expr = IRSimplifier::simplify(f->stop());
  if (!start_expr->isConstant()) {
    throw std::runtime_error("Can't unroll due to non-constant loop start!");
  }
  if (!stop_expr->isConstant()) {
    throw std::runtime_error("Can't unroll due to non-constant loop stop!");
  }

  std::vector<StmtPtr> unrolled_stmts;
  int start_val = immediateAs<int>(start_expr);
  int stop_val = immediateAs<int>(stop_expr);
  for (int current = start_val; current < stop_val; ++current) {
    for (auto stmt : f->body()->stmts()) {
      unrolled_stmts.push_back(SubstituteInClone(
          stmt, {{f->var(), getImmediateByType(f->var()->dtype(), current)}}));
    }
  }
  *unrolled = alloc<Block>(unrolled_stmts);
  *unrolled = IRSimplifier::simplify(*unrolled);

  p->replace_stmt(f, *unrolled);
}

void LoopNest::unroll(ForPtr f) {
  // NOLINTNEXTLINE(cppcoreguidelines-init-variables)
  StmtPtr unrolled;
  unroll(f, &unrolled);
}

bool LoopNest::isNormalized(ForPtr f) {
  if (f->start()->isConstant()) {
    return immediateAs<int>(f->start()) == 0;
  }
  return false;
}

bool LoopNest::normalize(ForPtr f) {
  if (!f) {
    throw malformed_input("normalize attempted on null loop");
  }

  if (isNormalized(f)) {
    // No need to normalize anymore here.
    return false;
  }

  auto for_body_normalized = Substitute(
      f->body(),
      {{f->var(), (VarHandle(f->var()) + ExprHandle(f->start())).node()}});
  f->set_body(IRSimplifier::simplify(for_body_normalized));
  f->set_stop(IRSimplifier::simplify(alloc<Sub>(f->stop(), f->start())));
  f->set_start(immLike(f->stop(), 0));
  return true;
}

// This function expects that there are 'num' loops perfectly nested within
// and including 'f'.
std::vector<ForPtr> LoopNest::getLoopStmtsInLoopNest(ForPtr f, size_t num) {
  std::vector<ForPtr> loops(num);
  ForPtr curr_for = f;
  loops[0] = curr_for;
  for (size_t i = 1; i < num; ++i) {
    TORCH_INTERNAL_ASSERT(
        curr_for->body()->nstmts() == 1,
        buildErrorMessage("Expected a single stmt in the loop body."));
    curr_for = to<For>(curr_for->body()->front());
    TORCH_INTERNAL_ASSERT(
        curr_for,
        buildErrorMessage("Expected the only child stmt to be a For loop."));
    loops[i] = curr_for;
  }
  return loops;
}

bool LoopNest::flatten(const std::vector<ForPtr>& loops, ForPtr* flattened) {
  if (loops.empty()) {
    throw malformed_input("flatten attempted on empty set of loops");
  }
  BlockPtr p = to<Block>(loops[0]->get_parent());
  if (!p) {
    throw malformed_input("flatten attempted on loops with no parent");
  }

  if (loops.size() == 1) {
    // This loop nest is already flattened.
    *flattened = loops[0];
    return false;
  }

  // Check if all the loops correspond to a perfect loopnest:
  //  * every loop except the inner-most should have only one stmt, the For.
  // Do not flatten, otherwise.
  // This check also ensures we do not flatten reduction loops.
  for (size_t i = 0; i < loops.size() - 1; ++i) {
    if ((loops[i]->body()->nstmts() != 1) ||
        (loops[i]->body()->front() != loops[i + 1])) {
      return false;
    }
  }

  // Normalize the loops before flattening.
  // We need to normalize them from inner-most to outer because once the outer
  // loop is normalized, the given pointers to inner loops point to old code.
  // For the same reason, we can't store the normalized inner loops until after
  // the outer-most loop is normalized.
  // NOLINTNEXTLINE(cppcoreguidelines-init-variables)
  for (size_t i = 0; i < loops.size(); ++i) {
    size_t idx = loops.size() - i - 1;
    LoopNest::normalize(loops[idx]);
  }

  // 'normalized' points to the outer-most loop in the normalized loopnest.
  // Collect all the normalized loops.
  // NOLINTNEXTLINE(clang-analyzer-core.CallAndMessage)
  auto normalized_loops = getLoopStmtsInLoopNest(loops.front(), loops.size());

  auto flat_var = alloc<Var>(
      normalized_loops[0]->var()->name_hint() + "_flat",
      normalized_loops[0]->var()->dtype());
  VarMapping var_mapping;
  ExprPtr stop = immLike(flat_var, 1);
  for (size_t i = 0; i < normalized_loops.size(); ++i) {
    size_t idx = normalized_loops.size() - i - 1;
    auto curr_loop = normalized_loops[idx];
    ExprPtr div = alloc<Div>(flat_var, stop);
    ExprPtr sub_expr = idx == 0 ? div : alloc<Mod>(div, curr_loop->stop());
    var_mapping.push_back(std::make_pair(curr_loop->var(), sub_expr));
    stop = alloc<Mul>(curr_loop->stop(), stop);
  }
  auto flattened_body =
      Substitute(normalized_loops.back()->removeBody(), var_mapping);

  normalized_loops.front()->set_var(flat_var);
  normalized_loops.front()->set_start(immLike(stop, 0));
  normalized_loops.front()->set_stop(stop);
  normalized_loops.front()->set_body(flattened_body);
  *flattened = normalized_loops.front();
  return true;
}

bool LoopNest::flatten(const std::vector<ForPtr>& loops) {
  // NOLINTNEXTLINE(cppcoreguidelines-init-variables)
  ForPtr flattened;
  return flatten(loops, &flattened);
}

void LoopNest::compressBuffer(BufPtr buf, StmtPtr stmt) {
  // Loop iterations in NNC IR do not follow sequential semantics by default.
  // In other words, the iterations of the loops could be executed in any
  // random order without affecting correctness. This constraint in turn
  // implies that there can’t be any *inter-iteration* dependences
  // (or *loop-carried* dependences) in NNC loops. So, any NNC IR with such
  // dependences is considered invalid.
  //
  // Given the constraint above, for any pair of accesses to a buffer (where
  // at least one of the access is a write), the accesses must be
  // loop-independent on the innermost loop containing the accesses as well as
  // all the loops above it. So, any dimension that uses only those loop
  // variables to access the given buffer could be optimized away.
  //
  // Algorithm:
  //   * Find all the accesses to the given buf. (A)
  //   * Find the parent common to all accesses in A. (P)
  //   * Collect all the loops above P. (L)
  //   * Collect all the loop variables corresponding to L. (LV)
  //   * For every access a in A:
  //      * For the index I in every dimension of a:
  //          * If the variables in I are all in LV, mark this dimension
  //            for deletion.
  //   * For every dimension that is marked for deletion in ALL accesses in A:
  //      * Update the buffer to set the size of that dimension to 1.
  //      * Update all accesses in A to set the index in that dimension to 0.

  auto writes = WritesToBuf::find(stmt, buf);
  auto reads = StmtsReadingBuf::find(stmt, buf);

  // Find the parent common to all the buffer accesses.
  BlockPtr parent = to<Block>(writes.front()->get_parent());
  TORCH_INTERNAL_ASSERT(
      parent,
      buildErrorMessage(
          "Expected parent stmt to be a non-null block in compressBuffer in the fuser."));
  for (auto w : writes) {
    parent = Block::getSharedParent(parent, w);
  }
  for (auto r : reads) {
    parent = Block::getSharedParent(parent, r);
  }

  // Collect all the loops that are above the common parent.
  auto loops = LoopNest::getEnclosingLoopNest(parent);
  std::unordered_set<VarPtr> loop_vars;
  for (auto l : loops) {
    loop_vars.insert(l->var());
  }

  // TODO: Need to handle other Stmts / Exprs that read / write buffers.
  auto stores = NodeFinder<Store>::find(stmt);
  auto loads = NodeFinder<Load>::find(stmt);

  // Vector to indicate which dimensions could be compressed away.
  std::vector<bool> dims(buf->dims().size(), true);
  auto check_indices = [&](const std::vector<ExprPtr>& indices) {
    TORCH_INTERNAL_ASSERT(
        indices.size() == dims.size(),
        buildErrorMessage(
            "Expected ranks to match in compressBuffer in the fuser."));
    for (size_t i = 0; i < indices.size(); ++i) {
      auto index_vars = NodeFinder<Var>::find(indices[i]);
      for (auto iv : index_vars) {
        if (loop_vars.count(iv) == 0) {
          // A variable in this index is not in loop_vars.
          // This implies that this dimension cannot be optimized away.
          dims[i] = false;
          break;
        }
      }
    }
  };
  for (auto s : stores) {
    if (s->buf() == buf) {
      check_indices(s->indices());
    }
  }
  for (auto l : loads) {
    if (l->buf() == buf) {
      check_indices(l->indices());
    }
  }
  bool any_dim_to_compress = false;
  for (auto d : dims) {
    any_dim_to_compress |= d;
  }
  if (!any_dim_to_compress) {
    return;
  }

  // Compress buffer by removing the marked dims.
  std::vector<ExprPtr> new_dims(buf->dims());
  for (size_t i = 0; i < dims.size(); ++i) {
    if (dims[i]) {
      new_dims[i] = immLike(buf->dims()[i], 1);
    }
  }
  buf->set_dims(new_dims);

  // Modify all access to reflect the removed dims.
  auto get_new_indices = [&](const std::vector<ExprPtr>& indices) {
    TORCH_INTERNAL_ASSERT(
        indices.size() == dims.size(),
        buildErrorMessage(
            "Expected ranks to match in compressBuffer in the fuser."));
    std::vector<ExprPtr> new_indices(indices);
    for (size_t i = 0; i < dims.size(); ++i) {
      if (dims[i]) {
        new_indices[i] = immLike(indices[i], 0);
      }
    }
    return new_indices;
  };
  for (auto s : stores) {
    if (s->buf() == buf) {
      s->set_indices(get_new_indices(s->indices()));
    }
  }
  for (auto l : loads) {
    if (l->buf() == buf) {
      l->set_indices(get_new_indices(l->indices()));
    }
  }
}

void LoopNest::compressAllBuffers(StmtPtr stmt) {
  for (auto buf : BufFinder::find(stmt)) {
    compressBuffer(buf, stmt);
  }
}

std::vector<ForPtr> LoopNest::getLoopStmtsFor(Tensor t) const {
  StmtPtr cur_stmt = getLoopBodyFor(t);
  return getLoopStmtsFor(cur_stmt);
}

std::vector<ForPtr> LoopNest::getLoopStmtsFor(BufPtr buf) const {
  StmtPtr cur_stmt = getLoopBodyFor(buf);
  return getLoopStmtsFor(cur_stmt);
}

std::vector<ForPtr> LoopNest::getLoopStmtsFor(StmtPtr s) const {
  std::vector<ForPtr> result;

  while (s) {
    if (auto loop = to<For>(s)) {
      result.push_back(loop);
    }
    s = s->get_parent();
  }
  std::reverse(result.begin(), result.end());
  return result;
}

StmtPtr LoopNest::getLoopBodyFor(Tensor t) const {
  return getLoopBodyFor(t.buf());
}

StmtPtr LoopNest::getLoopBodyFor(BufPtr buf) const {
  auto writes = WritesToBuf::find(root_stmt_, buf);

  // special case for reduction Tensors, ignore the initializer if it's the only
  // op:
  if (writes.size() == 2) {
    if (StorePtr s = to<Store>(writes.back())) {
      if (ReduceOpPtr r = to<ReduceOp>(s->value())) {
        return (StmtPtr)s; // NOLINT
      }
    }
  }

  StmtPtr res = nullptr;
  for (auto s : writes) {
    if (!res) {
      res = s;
      continue;
    }

    res = Block::getSharedParent(res, s);
  }

  return (StmtPtr)res; // NOLINT
}

ForPtr LoopNest::getParentLoop(StmtPtr st) {
  if (st == nullptr) {
    return nullptr;
  }
  auto par = st->get_parent();
  if (auto f = to<For>(par)) {
    return f;
  }
  return getParentLoop(par);
}

std::vector<ForPtr> LoopNest::getEnclosingLoopNest(StmtPtr st) {
  std::vector<ForPtr> loops;
  auto f = getParentLoop(st);
  while (f) {
    loops.push_back(f);
    f = getParentLoop(f);
  }
  std::reverse(loops.begin(), loops.end());
  return loops;
}

std::vector<StmtPtr> LoopNest::getAllWritesToBuf(BufPtr buf) const {
  return WritesToBuf::find(root_stmt_, buf);
}

std::vector<ForPtr> LoopNest::getAllInnermostLoopsWritingToBuf(
    BufPtr buf) const {
  auto writes = getAllWritesToBuf(buf);
  std::vector<ForPtr> innermost_loops;
  innermost_loops.reserve(writes.size());
  for (auto w : writes) {
    innermost_loops.push_back(LoopNest::getParentLoop(w));
  }
  return innermost_loops;
}

std::vector<std::vector<ForPtr>> LoopNest::getAllLoopNestsWritingToBuf(
    BufPtr buf) const {
  auto writes = getAllWritesToBuf(buf);
  std::vector<std::vector<ForPtr>> loopnests;
  loopnests.reserve(writes.size());
  for (auto w : writes) {
    loopnests.emplace_back(LoopNest::getEnclosingLoopNest(w));
  }
  return loopnests;
}

StmtPtr LoopNest::simplify() {
  root_stmt_ = IRSimplifier::simplify(root_stmt_);
  return root_stmt_;
}

StmtPtr FlattenIndexes(StmtPtr s) {
  IndexFlattener idx_flattener;
  return idx_flattener.flatten(s);
}

// Auxiliary class for rewriting we're doing in `compute_at`. See
// LoopNest::computeAt for more details.
class LoopComputeAtRewriter : public IRMutator {
 public:
  LoopComputeAtRewriter(
      BufPtr buf,
      BufPtr new_buf,
      std::vector<ExprPtr> offsets)
      : buf_(buf), new_buf_(new_buf), offsets_(std::move(offsets)) {}

 private:
  BufPtr buf_;
  BufPtr new_buf_;
  std::vector<ExprPtr> offsets_;

  ExprPtr mutate(LoadPtr v) override {
    if (v->buf() != buf_) {
      return v;
    }
    std::vector<ExprPtr> new_indices(v->indices().size());
    for (const auto i : c10::irange(v->indices().size())) {
      new_indices[i] =
          IRSimplifier::simplify(alloc<Sub>(v->indices()[i], offsets_[i]));
    }
    return alloc<Load>(v->dtype(), new_buf_, new_indices);
  }
};

static StorePtr getStoreStmtOfProducer(StmtPtr s) {
  if (StorePtr st = to<Store>(s)) {
    return st;
  }
  if (BlockPtr b = to<Block>(s)) {
    for (StmtPtr ss : *b) {
      if (StorePtr st = to<Store>(ss)) {
        return st;
      }
    }
  }
  return nullptr;
}

static std::vector<VarPtr> getOuterLoopIndexes(StmtPtr s) {
  std::vector<VarPtr> res;
  StmtPtr cur = s;
  while (cur) {
    if (auto l = to<For>(cur)) {
      res.push_back(l->var());
    }
    cur = cur->get_parent();
  }
  return res;
}

class CacheReplacer : public IRMutator {
 public:
  CacheReplacer(BufPtr buffer, BufPtr cache, std::vector<ExprPtr>& offsets)
      : buf_(buffer), cache_(cache), offsets_(offsets) {}

 private:
  ExprPtr mutate(LoadPtr v) override {
    BufPtr buf = v->buf();
    if (buf != buf_) {
      return IRMutator::mutate(v);
    }

    // Map indices to call-parameters.
    std::vector<ExprPtr> newIndices;
    TORCH_INTERNAL_ASSERT(
        offsets_.size() == v->indices().size(),
        buildErrorMessage(
            "Expected ranks to match in CacheReplacer in the fuser."));
    for (size_t i = 0; i < v->indices().size(); ++i) {
      ExprPtr index = v->indices()[i]->accept_mutator(this);
      ExprPtr offset = offsets_[i];
      ExprPtr sub = IRSimplifier::simplify(alloc<Sub>(index, offset));
      newIndices.push_back(sub);
    }
    v->set_buf(cache_);
    v->set_indices(newIndices);
    return v;
  }

  StmtPtr mutate(StorePtr v) override {
    BufPtr buf = v->buf();
    if (buf != buf_) {
      return IRMutator::mutate(v);
    }

    ExprPtr newValue = v->value()->accept_mutator(this);

    // Map indices to call-parameters.
    std::vector<ExprPtr> newIndices;
    TORCH_INTERNAL_ASSERT(
        offsets_.size() == v->indices().size(),
        buildErrorMessage(
            "Expected ranks to match in CacheReplacer in the fuser."));
    for (size_t i = 0; i < v->indices().size(); ++i) {
      ExprPtr index = v->indices()[i]->accept_mutator(this);
      ExprPtr offset = offsets_[i];
      ExprPtr sub = IRSimplifier::simplify(alloc<Sub>(index, offset));
      newIndices.push_back(sub);
    }
    v->set_buf(cache_);
    v->set_indices(newIndices);
    v->set_value(newValue);
    return v;
  }

  BufPtr buf_;
  BufPtr cache_;
  std::vector<ExprPtr>& offsets_;
};

LoopNest::AccessResult LoopNest::cacheAccesses(
    BufPtr producer,
    const std::string& name,
    StmtPtr consumer) {
  ReduceOpPtr reduceOp{nullptr};
  auto stores = NodeFinder<Store>::find(consumer);
  for (auto store : stores) {
    if (auto ro = to<ReduceOp>(store->value())) {
      if (store->buf() != producer) {
        continue;
      }

      if (reduceOp) {
        throw std::runtime_error(
            "can only cache accesses used by at most a single reduceOp");
        return {nullptr, nullptr};
      }

      reduceOp = ro;
    }
  }

  // Check bounds but don't care about AccessKind.
  auto consumer_bounds_info = inferBounds(consumer, false);
  auto bounds_it = consumer_bounds_info.find(producer);
  if (bounds_it == consumer_bounds_info.end()) {
    throw std::runtime_error("consumer does not use the Tensor produced");
    return {nullptr, nullptr};
  }

  TORCH_INTERNAL_ASSERT(
      bounds_it->second.size() == 1,
      buildErrorMessage(
          "Unexpected number of bound info entries in cacheAccesses in the fuser."));
  TensorAccessBoundsInfo& info = bounds_it->second[0];
  bool hasReads = info.kind == kLoad || info.kind == kMutate;
  bool hasWrites = info.kind == kStore || info.kind == kMutate;

  std::vector<std::string> var_names = {"i", "j", "k", "l", "m", "n", "o", "p"};
  std::vector<ExprPtr> tmp_dims;
  std::vector<VarPtr> new_loop_vars;
  std::vector<ExprPtr> new_loop_vars_expr;

  // Determine the size of the cache, and create a loop var for each dimension.
  for (size_t i = 0; i < info.start.size(); ++i) {
    ExprPtr dim = IRSimplifier::simplify(alloc<Add>(
        alloc<Sub>(info.stop[i], info.start[i]), immLike(info.stop[i], 1)));

    tmp_dims.push_back(dim);

    new_loop_vars.push_back(
        alloc<Var>(var_names[i % var_names.size()], info.stop[i]->dtype()));
    new_loop_vars_expr.push_back(new_loop_vars[i]);
  }

  // Create the var.
  BufPtr tmp_buf =
      alloc<Buf>(alloc<Var>(name, kHandle), tmp_dims, producer->dtype());

  // determine the offsets for calls into the cache based off the loop start of
  // each axis.
  std::vector<ExprPtr> tmp_params;
  for (size_t i = 0; i < new_loop_vars.size(); ++i) {
    tmp_params.push_back(alloc<Add>(new_loop_vars[i], info.start[i]));
  }

  // Replace acceses to the producer in the consumer with the cache.
  CacheReplacer replacer(producer, tmp_buf, info.start);
  consumer->accept_mutator(&replacer);

  // replace the old consumer with the replaced consumer.
  BlockPtr consumer_block = to<Block>(consumer);
  BlockPtr parent_block = to<Block>(consumer->get_parent());
  // if the consumer is a block, we should mutate it in place.
  bool is_block = consumer_block != nullptr;

  // If there's a reduction and we are operating on the reduce axis, we need to
  // initialize the cache with 0s. Also, we can't just write the result straight
  // back to the original buffer, since after parallelism the writes will race.
  // Instead we need to create a new ReduceOp.
  bool on_reduce_axis = false;
  if (reduceOp) {
    std::set<VarPtr> reduce_args(
        reduceOp->reduce_args().begin(), reduceOp->reduce_args().end());
    std::set<VarPtr> enclosing_vars;
    for (auto enclosing_for_stmt : NodeFinder<For>::find(consumer)) {
      enclosing_vars.insert(enclosing_for_stmt->var());
    }
    for (auto reduce_arg : reduce_args) {
      if (enclosing_vars.find(reduce_arg) == enclosing_vars.end()) {
        on_reduce_axis = true;
      }
    }
  }
  if (reduceOp && on_reduce_axis) {
    // reduceOp means we had both loads and stores.

    // Init cache to 0.
    StmtPtr tmp_init = alloc<Store>(
        tmp_buf, new_loop_vars_expr, getImmediateByType(tmp_buf->dtype(), 0));

    for (int64_t i = new_loop_vars.size() - 1; i >= 0; --i) {
      tmp_init = alloc<For>(
          new_loop_vars[i], immLike(tmp_dims[i], 0), tmp_dims[i], tmp_init);
    }

    if (is_block) {
      consumer_block->prepend_stmt(tmp_init);
    } else {
      parent_block->insert_stmt_before(tmp_init, consumer);
    }

    // Reduce back to the original buffer:
    StmtPtr tmp_store = alloc<Store>(
        producer,
        tmp_params,
        reduceOp->reducer()(
            producer,
            ExprHandle(alloc<Load>(tmp_buf, new_loop_vars_expr)),
            tmp_params,
            {}));

    for (int64_t i = new_loop_vars.size() - 1; i >= 0; --i) {
      tmp_store = alloc<For>(
          new_loop_vars[i], immLike(tmp_dims[i], 0), tmp_dims[i], tmp_store);
    }

    if (is_block) {
      consumer_block->append_stmt(tmp_store);
    } else {
      parent_block->insert_stmt_after(tmp_store, consumer);
    }

    return std::make_pair(tmp_buf, consumer);
  }

  if (hasReads) {
    // Fill the cache with values from the consumer.
    StmtPtr tmp_store = alloc<Store>(
        tmp_buf, new_loop_vars_expr, alloc<Load>(producer, tmp_params));

    for (int64_t i = new_loop_vars.size() - 1; i >= 0; --i) {
      tmp_store = alloc<For>(
          new_loop_vars[i], immLike(tmp_dims[i], 0), tmp_dims[i], tmp_store);
    }

    if (is_block) {
      consumer_block->prepend_stmt(tmp_store);
    } else {
      parent_block->insert_stmt_before(tmp_store, consumer);
    }
  }

  if (hasWrites) {
    // sync the cache back to the producer buf.
    StmtPtr tmp_store = alloc<Store>(
        producer, tmp_params, alloc<Load>(tmp_buf, new_loop_vars_expr));

    for (int64_t i = new_loop_vars.size() - 1; i >= 0; --i) {
      tmp_store = alloc<For>(
          new_loop_vars[i], immLike(tmp_dims[i], 0), tmp_dims[i], tmp_store);
    }

    if (is_block) {
      consumer_block->append_stmt(tmp_store);
    } else {
      parent_block->insert_stmt_after(tmp_store, consumer);
    }
  }

  return std::make_pair(tmp_buf, consumer);
}

/*
 * WHAT COMPUTE_AT DOES
 * ====================
 *
 * Suppose we have two loops:
 *
 * for i in 0..100:
 *   for j in 0..200:
 *     A[i,j] = sin(i*j)
 * for i in 0..100:
 *   for j in 0..199:
 *     B[i,j] = A[i,j] + A[i, j+1]
 *
 * If we compute these loops as is, we would have to allocate two buffers:
 * 100x200 for A and 100x199 for B. To decrease the memory usage one can use
 * compute_inline primitive, which would result in the following:
 *
 * for i in 0..100:
 *   for j in 0..199:
 *     B[i,j] = sin(i*j) + sin(i*(j+1))
 *
 * We now need only one buffer - 100x199 for B. However, we're now doing some
 * redundant computations: we're calling `sin` twice as much as in the first
 * version.
 *
 * Ultimately, we nede to choose at what point we prefer to compute values of
 * A[i,j] - we can do it in the very beginning for the entire buffer A (the
 * first option) or compute it on the fly when we compute B (the second option).
 * There are also options in between those two: we can compute a part of B which
 * is required for a computation of part of B, e.g. for a single row of B. The
 * code would then look like:
 *
 * for i in 0..100:
 *   for j in 0..200:
 *     A[j] = sin(i*j)
 *   for j in 0..199:
 *     B[i,j] = A[j] + A[j+1]
 *
 * In this case we're only using 1x200 for A, and we're avoiding redundant
 * computations.
 *
 * The purpose of `compute_at` is to achieve exactly this transformation.
 *
 * compute_at requires to specify What to compute and Where to compute: in our
 * example we would call compute_at(What=`A[i,j] = sin(i*j)`, Where=`for i in
 * 0..100`).
 *
 * More info about compute_at could be found in Halide's tutorials:
 * https://halide-lang.org/tutorials/tutorial_lesson_08_scheduling_2.html
 *
 * HOW COMPUTE_AT WORKS
 * ====================
 *
 * The most important part of compute_at is bounds inference: we need to figure
 * out what part of the used tensors we need to compute when we move the
 * computation to a new scope. In the example above, we need bounds inference to
 * tell us that in order to compute A at each iteration of the outer loop, we
 * need to compute A within indices [i:i+1,0:200].
 *
 * This info allows us to conclude that we need a temp buffer of size 1x200.
 *
 * Once this is known we need to insert statements for allocation and freeing
 * the temporary buffer and copy the original computation to fill the temp
 * buffer with proper values. When we copy the computation we also must rewrite
 * indices used in it: old indices are referring to the old loop and are not
 * valid in the new loop.
 *
 * To easier follow the logic, let's examine an example. Suppose we start from
 * the following loop nest:
 *   for py in 0..100:
 *     for px in 0..100:
 *       producer[py,px] = py*px
 *   for cy in 0..100:
 *     for cx in 0..100:
 *       consumer[cy,cx] = producer[cy,cx]
 *
 * And then we're running `compute_at(producer, cy)`.
 *
 * What we would like to get is the following loop nest:
 *   for py in 0..100:
 *     for px in 0..100:
 *       producer[py,px] = py*px
 *   for cy in 0..100:
 *     Allocate(temp, {1, 100})
 *     for ty in 0..1:
 *       for tx in 0..100:
 *         temp[ty,tx] = (ty+cy)*(tx+0)
 *     for cx in 0..100:
 *       consumer[cy,cx] = temp[0,cx]
 *     Free(temp)
 *
 * NB: this loop nest can and should be simplified (e.g. the producer loop can
 * be removed since its result is no longer used), but this clean-up
 * optimization is performed separately (currently, not performed at all).
 *
 * If we examine the final loop nest, we can identify that the following steps
 * needs to be performed:
 *   - Bounds inference needs to tell us that we need a 1x100 buffer for temp.
 *   - Allocate and Free statements for this buffer need to be inserted to the
 *   loop.
 *   - A new loop-nest should be inserted to the loop CY for computing `temp`
 *   and it should replicate the loopnest of producer (PY,PX loops). The indices
 *   in the loop body need to be offset by (cy, 0) - the offsets come from
 *   bounds inference too.
 *   - The computation of `consumer` needs to be rewritten so that it uses
 *   `temp` instead of `producer`. The indices in the corresponding accesses
 *   also need to be offset.
 */
void LoopNest::computeAt(StmtPtr s, ForPtr f) {
  StorePtr st = getStoreStmtOfProducer(s);
  if (!st) {
    return;
  }

  // Infer bounds info for all accesses that we make in the loop
  auto loop_bounds_info = inferBounds(f->body());

  // bounds_it holds bounds info for the store we're trying to move to
  // the loop. If its result isn't accessed in the loop at all - do nothing and
  // exit early.
  auto bounds_it = loop_bounds_info.find(st->buf());
  if (bounds_it == loop_bounds_info.end()) {
    return;
  }

  // Compute dimensions of the temp buffer we would need to allocate
  std::vector<ExprPtr> dims = getBoundExtents(bounds_it->second);

  // TODO: Use name-hint of the producer instead of "temp"
  BufPtr temp_buf = alloc<Buf>("temp", dims, st->value()->dtype());

  // Generate index variables for 'temp'
  std::vector<ExprPtr> temp_indices(dims.size());
  for (const auto i : c10::irange(dims.size())) {
    // TODO: Use name-hint of the producer indices instead of 'idx'
    temp_indices[i] =
        alloc<Var>(std::string("idx") + c10::to_string(i), dims[i]->dtype());
  }

  // Prepare substitute rules for constructing the temp statement from the prod
  // statement
  // TODO: Instead of going up the loop nest we should go through the indices in
  // the original tensor expression. The loops in the nest might've been
  // modified (e.g. split or merged) so that the loop indices no longer
  // correspond to the indices of the original expression and even their number
  // might be different. In that case, the loop below would crash.
  std::vector<VarPtr> prod_indices = getOuterLoopIndexes(s);
  std::vector<std::pair<VarPtr, ExprPtr>> rewrite_indices_map;
  std::vector<ExprPtr> offsets;
  for (const TensorAccessBoundsInfo& p : bounds_it->second) {
    for (const auto i : c10::irange(p.start.size())) {
      if (offsets.size() <= i) {
        offsets.push_back(p.start[i]);
      } else {
        offsets[i] =
            IRSimplifier::simplify(alloc<Min>(offsets[i], p.start[i], true));
      }
    }
  }

  for (const auto i : c10::irange(prod_indices.size())) {
    rewrite_indices_map.push_back(
        {prod_indices[i], alloc<Add>(temp_indices[i], offsets[i])});
  }

  // Construct the temp statement
  StmtPtr bd = alloc<Store>(
      temp_buf,
      temp_indices,
      SubstituteInClone(st->value(), rewrite_indices_map));

  // Construct the loop nest for the temp computation
  for (const auto i : c10::irange(dims.size())) {
    // We're creating loops from innermost to outermost, so we need to access
    // dimensions in reversed order.
    size_t dim_idx = dims.size() - 1 - i;
    bd = alloc<For>(
        to<Var>(temp_indices[dim_idx]),
        immLike(dims[dim_idx], 0),
        dims[dim_idx],
        bd);
  }

  // Add constructed stmts to the consumer loop
  f->body()->prepend_stmt(bd);

  // Rewrite accesses to producer in consumer with accesses to temp
  LoopComputeAtRewriter lr(st->buf(), temp_buf, offsets);
  StmtPtr new_f = f->accept_mutator(&lr);
  if (f != new_f) {
    BlockPtr bb = to<Block>(f->get_parent());
    bb->replace_stmt(f, new_f);
  }
}

class RfactorStoreRewriter : public IRMutator {
 public:
  RfactorStoreRewriter(
      BufPtr old_buf,
      const std::vector<ExprPtr>& old_indices,
      BufPtr new_buf,
      VarPtr reduction_var)
      : old_buf_(old_buf),
        old_indices_(old_indices),
        new_buf_(new_buf),
        reduction_var_(reduction_var),
        new_indices_(old_indices) {
    new_indices_.push_back(reduction_var_);
  }

  ExprPtr mutate(LoadPtr v) override {
    if (v->buf() != old_buf_) {
      return IRMutator::mutate(v);
    }

    TORCH_INTERNAL_ASSERT(
        old_indices_.size() == v->indices().size(),
        buildErrorMessage(
            "Expected ranks to match in RfactorStoreRewriter in the fuser."));

    bool equal_indices = true;
    for (size_t i = 0; i < v->indices().size(); ++i) {
      if (!exprEquals(v->indices()[i], old_indices_[i])) {
        equal_indices = false;
        break;
      }
    }
    if (!equal_indices) {
      return IRMutator::mutate(v);
    }

    return alloc<Load>(new_buf_, new_indices_);
  }

  ExprPtr mutate(ReduceOpPtr v) override {
    ExprPtr body_new = v->body()->accept_mutator(this);

    std::vector<VarPtr> new_reduce_args;
    for (auto r : v->reduce_args()) {
      if (r != reduction_var_) {
        new_reduce_args.push_back(r);
      }
    }

    return alloc<ReduceOp>(body_new, new_reduce_args, v->reducer());
  }

  StmtPtr mutate(StorePtr v) override {
    if (v->buf() != old_buf_) {
      return IRMutator::mutate(v);
    }

    TORCH_INTERNAL_ASSERT(
        old_indices_.size() == v->indices().size(),
        buildErrorMessage(
            "Expected ranks to match in RfactorStoreRewriter in the fuser."));

    bool equal_indices = true;
    for (size_t i = 0; i < v->indices().size(); ++i) {
      if (!exprEquals(v->indices()[i], old_indices_[i])) {
        equal_indices = false;
        break;
      }
    }
    if (!equal_indices) {
      return IRMutator::mutate(v);
    }

    ExprPtr new_value = v->value()->accept_mutator(this);
    return alloc<Store>(new_buf_, new_indices_, new_value);
  }

 private:
  BufPtr old_buf_;
  const std::vector<ExprPtr>& old_indices_;
  BufPtr new_buf_;
  VarPtr reduction_var_;
  std::vector<ExprPtr> new_indices_;
};

bool LoopNest::rfactor(StmtPtr st, ForPtr target_for) {
  BufPtr tmp_buf = nullptr;
  return rfactor(st, target_for, &tmp_buf);
}

bool LoopNest::rfactor(
    StmtPtr st,
    ForPtr outer_reduction_for,
    BufPtr* rfac_buf_ptr) {
  StorePtr reduction_store = to<Store>(st);
  ReduceOpPtr reduce_op = to<ReduceOp>(reduction_store->value());
  if (!reduce_op) {
    // Not a reduction store
    return false;
  }

  auto orig_buf = reduction_store->buf();
  auto orig_buf_indices = reduction_store->indices();
  VarPtr reduction_var = outer_reduction_for->var();

  std::set<VarPtr> reduce_args = {
      reduce_op->reduce_args().begin(), reduce_op->reduce_args().end()};

  if (reduce_args.size() < 2) {
    // Not enough reduction axis to do rfactor
    return false;
  }

  // Verify that outer_reduction_for is a perfect loop nest with all loops being
  // reductions
  StmtPtr cur = outer_reduction_for;
  while (ForPtr cur_for = to<For>(cur)) {
    if (!reduce_args.count(cur_for->var())) {
      // output axis inside outer_reduction_for are not allowed
      return false;
    }
    reduce_args.erase(cur_for->var());

    BlockPtr b = cur_for->body();
    if (b->nstmts() != 1) {
      return false;
    }
    cur = b->stmts().front();
  }
  if (cur != st) {
    // The reduction store is not a single stmt in the innermost loop - bail in
    // that case
    return false;
  }
  if (!reduce_args.empty()) {
    // This is not the outermost reduction axis
    return false;
  }

  // assert: reduce_axis match loop vars from outer_reduction_for and inside
  // assert: no other stmts in outer_reduction_for or its child loops

  std::vector<ExprPtr> rfac_dims = orig_buf->dims();
  ExprPtr extra_dim = IRSimplifier::simplify(
      alloc<Sub>(outer_reduction_for->stop(), outer_reduction_for->start()));
  rfac_dims.push_back(extra_dim);
  ExprPtr rfac_init =
      alloc<Cast>(reduce_op->dtype(), reduce_op->reducer().initializer());

  *rfac_buf_ptr = alloc<Buf>(
      orig_buf->name_hint() + "_rfac",
      rfac_dims,
      reduce_op->dtype(),
      rfac_init);
  BufPtr rfac_buf = *rfac_buf_ptr;

  // Rewrite the original reduction store to use the temporary rfac buffer:
  //   1) X[*indexes] --> T[*indexes + {reduction_var}]
  //   2) reduce_axis -= {reduction_var}
  RfactorStoreRewriter rfac_rewriter(
      orig_buf, orig_buf_indices, rfac_buf, reduction_var);
  to<Block>(st->get_parent())
      ->replace_stmt(st, st->accept_mutator(&rfac_rewriter));

  // Insert a store for the final reduction over the temp buffer into the
  // original buffer:
  //   X[*indexes] = ReduceOp(X[*indexes] + T[*indexes + {reduction_var}],
  //                          reduce_axis={reduction_var})
  BlockPtr b = outer_reduction_for->body();
  TORCH_INTERNAL_ASSERT(
      b->nstmts() == 1,
      buildErrorMessage(
          "Expected to have a single stmt in the block in rfactor transformation in the fuser."));
  StmtPtr first_reduction_loop = b->stmts().front();
  auto rfac_buf_indices = orig_buf_indices;
  rfac_buf_indices.emplace_back(reduction_var);

  ExprPtr final_reduce_load = alloc<Load>(rfac_buf, rfac_buf_indices);
  outer_reduction_for->body()->insert_stmt_after(
      alloc<Store>(
          orig_buf,
          orig_buf_indices,
          reduce_op->reducer()(
              orig_buf, final_reduce_load, orig_buf_indices, {reduction_var})),
      first_reduction_loop);

  // Insert an initialization store for the temp buffer:
  //   T[a,b,c] = init
  outer_reduction_for->body()->insert_stmt_before(
      alloc<Store>(rfac_buf, rfac_buf_indices, rfac_init),
      first_reduction_loop);
  return true;
}

} // namespace tensorexpr
} // namespace jit
} // namespace torch<|MERGE_RESOLUTION|>--- conflicted
+++ resolved
@@ -1132,39 +1132,6 @@
   return b;
 }
 
-<<<<<<< HEAD
-=======
-StmtPtr LoopNest::insertAllocFree(
-    StmtPtr stmt,
-    const c10::optional<std::vector<BufPtr>>& interm_bufs /* = c10::nullopt*/) {
-  std::vector<BufPtr> intermediate_bufs;
-  if (interm_bufs) {
-    intermediate_bufs = *interm_bufs;
-  } else {
-    intermediate_bufs = getIntermediateBufs();
-  }
-
-  if (intermediate_bufs.size() == 0ULL) {
-    return stmt;
-  }
-
-  BlockPtr b = to<Block>(stmt);
-  if (!b) {
-    b = alloc<Block>(std::vector<StmtPtr>({stmt}));
-  }
-
-  std::unordered_map<BufPtr, std::vector<BufLoadOrStoreUse>> uses =
-      findLoadOrStoreUses(stmt);
-  // Insert allocations and frees for temporary buffers at global scope.
-  for (BufPtr buf : intermediate_bufs) {
-    b->prepend_stmt(alloc<Allocate>(buf));
-    b->append_stmt(alloc<Free>(buf));
-  }
-
-  return b;
-}
-
->>>>>>> ec94bb78
 class StmtDeleter : public IRMutator {
  public:
   StmtDeleter(const std::unordered_set<StmtPtr>& targets) : targets_(targets) {}
@@ -1221,12 +1188,7 @@
   root_stmt_ = root_stmt_->accept_mutator(&deleter);
 }
 
-<<<<<<< HEAD
 void LoopNest::prepareForCodegen() {
-=======
-void LoopNest::prepareForCodegen(
-    const c10::optional<std::vector<BufPtr>>& interm_bufs /*= c10::nullopt*/) {
->>>>>>> ec94bb78
   // Expand reduction ops.
   ReductionExpander reduceExpander;
   root_stmt_ = reduceExpander.expand(root_stmt_);
